--- conflicted
+++ resolved
@@ -40,12 +40,9 @@
         RETURN_TEXT_FOR_CASE(CompleteCode);
         RETURN_TEXT_FOR_CASE(RequestDocumentAnnotations);
         RETURN_TEXT_FOR_CASE(RequestReferences);
-<<<<<<< HEAD
         RETURN_TEXT_FOR_CASE(FollowSymbol);
-=======
         RETURN_TEXT_FOR_CASE(SuspendDocument);
         RETURN_TEXT_FOR_CASE(ResumeDocument);
->>>>>>> 885f8b53
     }
 
     return "UnhandledJobRequestType";
@@ -114,29 +111,15 @@
 JobRequest::ExpirationReasons JobRequest::expirationReasonsForType(Type type)
 {
     switch (type) {
-<<<<<<< HEAD
-    case JobRequest::Type::UpdateDocumentAnnotations:
-        return JobRequest::ExpirationReasons(JobRequest::AnythingChanged);
-    case JobRequest::Type::RequestReferences:
-    case JobRequest::Type::RequestDocumentAnnotations:
-    case JobRequest::Type::FollowSymbol:
-        return JobRequest::ExpirationReasons(JobRequest::DocumentClosed
-                                            |JobRequest::DocumentRevisionChanged);
-    case JobRequest::Type::CompleteCode:
-    case JobRequest::Type::CreateInitialDocumentPreamble:
-    case JobRequest::Type::ParseSupportiveTranslationUnit:
-    case JobRequest::Type::ReparseSupportiveTranslationUnit:
-        return JobRequest::ExpirationReasons(JobRequest::DocumentClosed);
-=======
     case Type::UpdateDocumentAnnotations:
         return ExpirationReasons(ExpirationReason::AnythingChanged);
     case Type::RequestReferences:
     case Type::RequestDocumentAnnotations:
+    case Type::FollowSymbol:
         return ExpirationReasons(ExpirationReason::DocumentClosed)
              | ExpirationReasons(ExpirationReason::DocumentRevisionChanged);
     default:
         return ExpirationReason::DocumentClosed;
->>>>>>> 885f8b53
     }
 }
 

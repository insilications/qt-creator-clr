--- conflicted
+++ resolved
@@ -29,7 +29,6 @@
 
 #include "sqliteblob.h"
 #include "sqliteexception.h"
-#include "sqlitetransaction.h"
 #include "sqlitevalue.h"
 
 #include <utils/smallstringvector.h>
@@ -38,7 +37,6 @@
 #include <utils/span.h>
 
 #include <cstdint>
-#include <exception>
 #include <functional>
 #include <memory>
 #include <tuple>
@@ -93,7 +91,6 @@
     void bind(int index, Utils::span<const char *> values);
     void bind(int index, Utils::SmallStringView value);
     void bind(int index, const Value &value);
-    void bind(int index, ValueView value);
     void bind(int index, BlobView blobView);
 
     void bind(int index, uint value) { bind(index, static_cast<long long>(value)); }
@@ -165,14 +162,13 @@
 template<typename BaseStatement, int ResultCount>
 class StatementImplementation : public BaseStatement
 {
-    struct Resetter;
 
 public:
     using BaseStatement::BaseStatement;
 
     void execute()
     {
-        Resetter resetter{this};
+        Resetter resetter{*this};
         BaseStatement::next();
         resetter.reset();
     }
@@ -189,13 +185,8 @@
     template<typename... ValueType>
     void write(const ValueType&... values)
     {
-<<<<<<< HEAD
-        Resetter resetter{this};
-        bindValuesByIndex(1, values...);
-=======
         Resetter resetter{*this};
         bindValues(values...);
->>>>>>> fb26650d
         BaseStatement::next();
         resetter.reset();
     }
@@ -203,7 +194,7 @@
     template<typename ResultType>
     std::vector<ResultType> values(std::size_t reserveSize)
     {
-        Resetter resetter{this};
+        Resetter resetter{*this};
         std::vector<ResultType> resultValues;
         resultValues.reserve(std::max(reserveSize, m_maximumResultCount));
 
@@ -220,7 +211,7 @@
     template<typename ResultType, typename... QueryTypes>
     auto values(std::size_t reserveSize, const QueryTypes &...queryValues)
     {
-        Resetter resetter{this};
+        Resetter resetter{*this};
         std::vector<ResultType> resultValues;
         resultValues.reserve(std::max(reserveSize, m_maximumResultCount));
 
@@ -239,13 +230,13 @@
     template<typename ResultType, typename... QueryTypes>
     auto value(const QueryTypes &...queryValues)
     {
-        Resetter resetter{this};
+        Resetter resetter{*this};
         Utils::optional<ResultType> resultValue;
 
         bindValues(queryValues...);
 
         if (BaseStatement::next())
-            resultValue = createOptionalValue<Utils::optional<ResultType>>();
+            resultValue = assignValue<Utils::optional<ResultType>>();
 
         resetter.reset();
 
@@ -267,7 +258,7 @@
     template<typename Callable, typename... QueryTypes>
     void readCallback(Callable &&callable, const QueryTypes &...queryValues)
     {
-        Resetter resetter{this};
+        Resetter resetter{*this};
 
         bindValues(queryValues...);
 
@@ -281,10 +272,10 @@
         resetter.reset();
     }
 
-    template<typename Container, typename... QueryTypes>
+    template<int ResultTypeCount = 1, typename Container, typename... QueryTypes>
     void readTo(Container &container, const QueryTypes &...queryValues)
     {
-        Resetter resetter{this};
+        Resetter resetter{*this};
 
         bindValues(queryValues...);
 
@@ -294,187 +285,39 @@
         resetter.reset();
     }
 
-    template<typename ResultType, typename... QueryTypes>
-    auto range(const QueryTypes &...queryValues)
-    {
-        return SqliteResultRange<ResultType>{*this, queryValues...};
-    }
-
-    template<typename ResultType, typename... QueryTypes>
-    auto rangeWithTransaction(const QueryTypes &...queryValues)
-    {
-        return SqliteResultRangeWithTransaction<ResultType>{*this, queryValues...};
-    }
-
-    template<typename ResultType>
-    class BaseSqliteResultRange
-    {
-    public:
-        class SqliteResultIteratator
-        {
-        public:
-            using iterator_category = std::input_iterator_tag;
-            using difference_type = int;
-            using value_type = ResultType;
-            using pointer = ResultType *;
-            using reference = ResultType &;
-
-            SqliteResultIteratator(StatementImplementation &statement)
-                : m_statement{statement}
-                , m_hasNext{m_statement.next()}
-            {}
-
-            SqliteResultIteratator(StatementImplementation &statement, bool hasNext)
-                : m_statement{statement}
-                , m_hasNext{hasNext}
-            {}
-
-            SqliteResultIteratator &operator++()
-            {
-                m_hasNext = m_statement.next();
-                return *this;
-            }
-
-            void operator++(int) { m_hasNext = m_statement.next(); }
-
-            friend bool operator==(const SqliteResultIteratator &first,
-                                   const SqliteResultIteratator &second)
-            {
-                return first.m_hasNext == second.m_hasNext;
-            }
-
-            friend bool operator!=(const SqliteResultIteratator &first,
-                                   const SqliteResultIteratator &second)
-            {
-                return !(first == second);
-            }
-
-            value_type operator*() const { return m_statement.createValue<ResultType>(); }
-
-        private:
-            StatementImplementation &m_statement;
-            bool m_hasNext = false;
-        };
-
-        using value_type = ResultType;
-        using iterator = SqliteResultIteratator;
-        using const_iterator = iterator;
-
-        template<typename... QueryTypes>
-        BaseSqliteResultRange(StatementImplementation &statement, const QueryTypes &...queryValues)
-            : m_statement{statement}
-        {
-            statement.bindValues(queryValues...);
-        }
-
-        BaseSqliteResultRange(BaseSqliteResultRange &) = delete;
-        BaseSqliteResultRange &operator=(BaseSqliteResultRange &) = delete;
-
-        BaseSqliteResultRange(BaseSqliteResultRange &&other)
-            : m_statement{std::move(other.resetter)}
-        {}
-        BaseSqliteResultRange &operator=(BaseSqliteResultRange &&) = delete;
-
-        iterator begin() & { return iterator{m_statement}; }
-        iterator end() & { return iterator{m_statement, false}; }
-
-        const_iterator begin() const & { return iterator{m_statement}; }
-        const_iterator end() const & { return iterator{m_statement, false}; }
-
-    private:
-        StatementImplementation &m_statement;
-    };
-
-    template<typename ResultType>
-    class SqliteResultRange : public BaseSqliteResultRange<ResultType>
-    {
-    public:
-        template<typename... QueryTypes>
-        SqliteResultRange(StatementImplementation &statement, const QueryTypes &...queryValues)
-            : BaseSqliteResultRange<ResultType>{statement}
-            , resetter{&statement}
-
-        {
-            statement.bindValues(queryValues...);
-        }
-
-        ~SqliteResultRange()
-        {
-            if (!std::uncaught_exceptions())
-                resetter.reset();
-        }
-
-    private:
-        Resetter resetter;
-    };
-
-    template<typename ResultType>
-    class SqliteResultRangeWithTransaction : public BaseSqliteResultRange<ResultType>
-    {
-    public:
-        template<typename... QueryTypes>
-        SqliteResultRangeWithTransaction(StatementImplementation &statement,
-                                         const QueryTypes &...queryValues)
-            : BaseSqliteResultRange<ResultType>{statement}
-            , m_transaction{statement.database()}
-            , resetter{&statement}
-        {
-            statement.bindValues(queryValues...);
-        }
-
-        ~SqliteResultRangeWithTransaction()
-        {
-            if (!std::uncaught_exceptions()) {
-                resetter.reset();
-                m_transaction.commit();
-            }
-        }
-
-    private:
-        DeferredTransaction m_transaction;
-        Resetter resetter;
-    };
-
 protected:
     ~StatementImplementation() = default;
 
 private:
     struct Resetter
     {
-        Resetter(StatementImplementation *statement)
+        Resetter(StatementImplementation &statement)
             : statement(statement)
-        {}
-
-        Resetter(Resetter &) = delete;
-        Resetter &operator=(Resetter &) = delete;
-
-        Resetter(Resetter &&other)
-            : statement{std::exchange(other.statement, nullptr)}
         {}
 
         void reset()
         {
             try {
-                if (statement)
-                    statement->reset();
+                statement.reset();
             } catch (...) {
-                statement = nullptr;
+                shouldReset = false;
                 throw;
             }
 
-            statement = nullptr;
+            shouldReset = false;
         }
 
         ~Resetter() noexcept
         {
             try {
-                if (statement)
-                    statement->reset();
+                if (shouldReset)
+                    statement.reset();
             } catch (...) {
             }
         }
 
-        StatementImplementation *statement;
+        StatementImplementation &statement;
+        bool shouldReset = true;
     };
 
     struct ValueGetter
@@ -508,28 +351,17 @@
         emplaceBackValues(container, std::make_integer_sequence<int, ResultCount>{});
     }
 
-    template<typename ResultOptionalType, int... ColumnIndices>
-    ResultOptionalType createOptionalValue(std::integer_sequence<int, ColumnIndices...>)
+    template <typename ResultOptionalType,
+              int... ColumnIndices>
+    ResultOptionalType assignValue(std::integer_sequence<int, ColumnIndices...>)
     {
         return ResultOptionalType(Utils::in_place, ValueGetter(*this, ColumnIndices)...);
     }
 
     template<typename ResultOptionalType>
-    ResultOptionalType createOptionalValue()
-    {
-        return createOptionalValue<ResultOptionalType>(std::make_integer_sequence<int, ResultCount>{});
-    }
-
-    template<typename ResultType, int... ColumnIndices>
-    ResultType createValue(std::integer_sequence<int, ColumnIndices...>)
-    {
-        return ResultType{ValueGetter(*this, ColumnIndices)...};
-    }
-
-    template<typename ResultType>
-    ResultType createValue()
-    {
-        return createValue<ResultType>(std::make_integer_sequence<int, ResultCount>{});
+    ResultOptionalType assignValue()
+    {
+        return assignValue<ResultOptionalType>(std::make_integer_sequence<int, ResultCount>{});
     }
 
     template<typename Callable, int... ColumnIndices>

--- conflicted
+++ resolved
@@ -148,12 +148,8 @@
     std::size_t m_slashIndex = 0;
 };
 
-<<<<<<< HEAD
 using FilePaths = std::vector<FilePath>;
 
-CMBIPC_EXPORT QDebug operator<<(QDebug debug, const FilePath &filePath);
-=======
 CLANGSUPPORT_EXPORT QDebug operator<<(QDebug debug, const FilePath &filePath);
->>>>>>> aa4e05f0
 
 } // namespace ClangBackEnd
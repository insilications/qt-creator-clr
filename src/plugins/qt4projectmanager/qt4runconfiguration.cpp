--- conflicted
+++ resolved
@@ -99,27 +99,19 @@
     Qt4Project *pro = qobject_cast<Qt4Project*>(project());
     QTC_ASSERT(pro, return false);
     ProjectExplorer::ToolChain::ToolChainType type = pro->toolChainType(configuration);
-<<<<<<< HEAD
 #ifdef QTCREATOR_WITH_S60
     if (type == ProjectExplorer::ToolChain::WINSCW
         || type == ProjectExplorer::ToolChain::GCCE
         || type == ProjectExplorer::ToolChain::RVCT_ARMV5
         || type == ProjectExplorer::ToolChain::RVCT_ARMV6)
         return false;
-=======
-    return type != ProjectExplorer::ToolChain::WINSCW
-            && type != ProjectExplorer::ToolChain::GCCE
-            && type != ProjectExplorer::ToolChain::RVCT_ARMV5
-            && type != ProjectExplorer::ToolChain::RVCT_ARMV6;
-#else
-    Q_UNUSED(configuration);
-    return true;
->>>>>>> 8335a06e
 #endif
 #ifdef QTCREATOR_WITH_MAEMO
     if (type == ProjectExplorer::ToolChain::GCC_MAEMO)
         return false;
 #endif
+#else
+    Q_UNUSED(configuration);
 #endif
     return true;
 }

/**************************************************************************
**
** This file is part of Qt Creator
**
** Copyright (c) 2009 Nokia Corporation and/or its subsidiary(-ies).
**
** Contact:  Qt Software Information (qt-info@nokia.com)
**
** Commercial Usage
**
** Licensees holding valid Qt Commercial licenses may use this file in
** accordance with the Qt Commercial License Agreement provided with the
** Software or, alternatively, in accordance with the terms contained in
** a written agreement between you and Nokia.
**
** GNU Lesser General Public License Usage
**
** Alternatively, this file may be used under the terms of the GNU Lesser
** General Public License version 2.1 as published by the Free Software
** Foundation and appearing in the file LICENSE.LGPL included in the
** packaging of this file.  Please review the following information to
** ensure the GNU Lesser General Public License version 2.1 requirements
** will be met: http://www.gnu.org/licenses/old-licenses/lgpl-2.1.html.
**
** If you are unsure which license is appropriate for your use, please
** contact the sales department at qt-sales@nokia.com.
**
**************************************************************************/

#include "basetextdocument.h"
#include "basetexteditor.h"
#include "storagesettings.h"

#include <QtCore/QFile>
#include <QtCore/QFileInfo>
#include <QtCore/QTextStream>
#include <QtCore/QTextCodec>
#include <QtGui/QMainWindow>
#include <QtGui/QSyntaxHighlighter>
#include <QtGui/QApplication>

#ifndef TEXTEDITOR_STANDALONE
#include <utils/reloadpromptutils.h>
#include <coreplugin/icore.h>
#endif
#include <utils/qtcassert.h>

using namespace TextEditor;

#if defined (Q_OS_WIN)
QT_BEGIN_NAMESPACE
extern Q_CORE_EXPORT int qt_ntfs_permission_lookup;
QT_END_NAMESPACE
#endif

#if defined (Q_OS_WIN)
# define NATIVE_LINE_TERMINATOR CRLFLineTerminator
#else
# define NATIVE_LINE_TERMINATOR LFLineTerminator
#endif

DocumentMarker::DocumentMarker(QTextDocument *doc)
  : ITextMarkable(doc), document(doc)
{
}

BaseTextDocument::BaseTextDocument()
  : m_document(new QTextDocument(this)),
    m_highlighter(0)
{
    m_documentMarker = new DocumentMarker(m_document);
    m_lineTerminatorMode = NativeLineTerminator;
    m_fileIsReadOnly = false;
    m_isBinaryData = false;
    m_codec = QTextCodec::codecForLocale();
    m_hasDecodingError = false;
}

BaseTextDocument::~BaseTextDocument()
{
    QTextBlock block = m_document->begin();
    while (block.isValid()) {
        if (TextBlockUserData *data = static_cast<TextBlockUserData *>(block.userData()))
            data->documentClosing();
        block = block.next();
    }
    delete m_document;
    m_document = 0;
}

QString BaseTextDocument::mimeType() const
{
    return m_mimeType;
}

void BaseTextDocument::setMimeType(const QString &mt)
{
    m_mimeType = mt;
}

bool BaseTextDocument::save(const QString &fileName)
{
    QTextCursor cursor(m_document);

    cursor.beginEditBlock();
    if (m_storageSettings.m_cleanWhitespace)
        cleanWhitespace(cursor, m_storageSettings.m_inEntireDocument);
    if (m_storageSettings.m_addFinalNewLine)
        ensureFinalNewLine(cursor);
    cursor.endEditBlock();

    QString fName = m_fileName;
    if (!fileName.isEmpty())
        fName = fileName;

    QFile file(fName);
    if (!file.open(QIODevice::WriteOnly | QIODevice::Truncate))
        return false;

    QString plainText = m_document->toPlainText();

    if (m_lineTerminatorMode == CRLFLineTerminator)
        plainText.replace(QLatin1Char('\n'), QLatin1String("\r\n"));

    file.write(m_codec->fromUnicode(plainText));
    if (!file.flush())
        return false;
    file.close();

    const QFileInfo fi(fName);
    m_fileName = fi.absoluteFilePath();

    m_document->setModified(false);
    emit titleChanged(fi.fileName());
    emit changed();

    m_isBinaryData = false;
    m_hasDecodingError = false;
    m_decodingErrorSample.clear();

    return true;
}

bool BaseTextDocument::isReadOnly() const
{
    if (m_isBinaryData || m_hasDecodingError)
        return true;
    if (m_fileName.isEmpty()) //have no corresponding file, so editing is ok
        return false;

    const QFileInfo fi(m_fileName);

    return m_fileIsReadOnly;
<<<<<<< HEAD

}

bool BaseTextDocument::isModified() const
{
    return m_document->isModified();
}

void BaseTextDocument::checkPermissions()
{
    if (!m_fileName.isEmpty()) {
        const QFileInfo fi(m_fileName);

#ifdef Q_OS_WIN
        // Check for permissions on NTFS file systems
        qt_ntfs_permission_lookup++;
#endif

        m_fileIsReadOnly = !fi.isWritable();

#ifdef Q_OS_WIN
        qt_ntfs_permission_lookup--;
#endif
=======

}
>>>>>>> ae24255a

    } else {
        m_fileIsReadOnly = false;
    }
}

void BaseTextDocument::checkPermissions()
{
    if (!m_fileName.isEmpty()) {
        const QFileInfo fi(m_fileName);
        m_fileIsReadOnly = !fi.isWritable();
    } else {
        m_fileIsReadOnly = false;
    }
}

bool BaseTextDocument::open(const QString &fileName)
{
    QString title = tr("untitled");
    if (!fileName.isEmpty()) {
        const QFileInfo fi(fileName);
        m_fileIsReadOnly = !fi.isWritable();
        m_fileName = fi.absoluteFilePath();

        QFile file(fileName);
        if (!file.open(QIODevice::ReadOnly))
            return false;

        title = fi.fileName();

        QByteArray buf = file.readAll();
        int bytesRead = buf.size();

        QTextCodec *codec = m_codec;

        // code taken from qtextstream
        if (bytesRead >= 4 && ((uchar(buf[0]) == 0xff && uchar(buf[1]) == 0xfe && uchar(buf[2]) == 0 && uchar(buf[3]) == 0)
                               || (uchar(buf[0]) == 0 && uchar(buf[1]) == 0 && uchar(buf[2]) == 0xfe && uchar(buf[3]) == 0xff))) {
            codec = QTextCodec::codecForName("UTF-32");
        } else if (bytesRead >= 2 && ((uchar(buf[0]) == 0xff && uchar(buf[1]) == 0xfe)
                                      || (uchar(buf[0]) == 0xfe && uchar(buf[1]) == 0xff))) {
            codec = QTextCodec::codecForName("UTF-16");
        } else if (!codec) {
            codec = QTextCodec::codecForLocale();
        }
        // end code taken from qtextstream

        m_codec = codec;

#if 0 // should work, but does not, Qt bug with "system" codec
        QTextDecoder *decoder = m_codec->makeDecoder();
        QString text = decoder->toUnicode(buf);
        m_hasDecodingError = (decoder->hasFailure());
        delete decoder;
#else
        QString text = m_codec->toUnicode(buf);
        QByteArray verifyBuf = m_codec->fromUnicode(text); // slow
        // the minSize trick lets us ignore unicode headers
        int minSize = qMin(verifyBuf.size(), buf.size());
        m_hasDecodingError = (minSize < buf.size()- 4
                              || memcmp(verifyBuf.constData() + verifyBuf.size() - minSize,
                                        buf.constData() + buf.size() - minSize, minSize));
#endif

        if (m_hasDecodingError) {
            int p = buf.indexOf('\n', 16384);
            if (p < 0)
                m_decodingErrorSample = buf;
            else
                m_decodingErrorSample = buf.left(p);
        } else {
            m_decodingErrorSample.clear();
        }

        int lf = text.indexOf('\n');
        if (lf > 0 && text.at(lf-1) == QLatin1Char('\r')) {
            m_lineTerminatorMode = CRLFLineTerminator;
        } else if (lf >= 0) {
            m_lineTerminatorMode = LFLineTerminator;
        } else {
            m_lineTerminatorMode = NativeLineTerminator;
        }

        m_document->setModified(false);
        m_document->setUndoRedoEnabled(false);
        if (m_isBinaryData)
            m_document->setHtml(tr("<em>Binary data</em>"));
        else
            m_document->setPlainText(text);
        m_document->setUndoRedoEnabled(true);
        TextEditDocumentLayout *documentLayout = qobject_cast<TextEditDocumentLayout*>(m_document->documentLayout());
        QTC_ASSERT(documentLayout, return true);
        documentLayout->lastSaveRevision = 0;
        m_document->setModified(false);
        emit titleChanged(title);
        emit changed();
    }
    return true;
}

void BaseTextDocument::reload(QTextCodec *codec)
{
    QTC_ASSERT(codec, return);
    m_codec = codec;
    reload();
}

void BaseTextDocument::reload()
{
    emit aboutToReload();
    if (open(m_fileName))
        emit reloaded();
}

void BaseTextDocument::modified(Core::IFile::ReloadBehavior *behavior)
{
    switch (*behavior) {
    case Core::IFile::ReloadNone:
        return;
    case Core::IFile::ReloadAll:
        reload();
        return;
    case Core::IFile::ReloadPermissions:
        emit changed();
        return;
    case Core::IFile::AskForReload:
        break;
    }

#ifndef TEXTEDITOR_STANDALONE
    switch (Core::Utils::reloadPrompt(m_fileName, QApplication::activeWindow())) {
    case Core::Utils::ReloadCurrent:
        reload();
        break;
    case Core::Utils::ReloadAll:
        reload();
        *behavior = Core::IFile::ReloadAll;
        break;
    case Core::Utils::ReloadSkipCurrent:
        break;
    case Core::Utils::ReloadNone:
        *behavior = Core::IFile::ReloadNone;
        break;
    }
#endif
}

void BaseTextDocument::setSyntaxHighlighter(QSyntaxHighlighter *highlighter)
{
    if (m_highlighter)
        delete m_highlighter;
    m_highlighter = highlighter;
    m_highlighter->setParent(this);
    m_highlighter->setDocument(m_document);
}



void BaseTextDocument::cleanWhitespace()
{
    QTextCursor cursor(m_document);
    cursor.beginEditBlock();
    cleanWhitespace(cursor, true);
    if (m_storageSettings.m_addFinalNewLine)
        ensureFinalNewLine(cursor);
    cursor.endEditBlock();
}

void BaseTextDocument::cleanWhitespace(QTextCursor& cursor, bool inEntireDocument)
{

    TextEditDocumentLayout *documentLayout = qobject_cast<TextEditDocumentLayout*>(m_document->documentLayout());

    QTextBlock block = m_document->firstBlock();
    while (block.isValid()) {

        if (inEntireDocument || block.revision() > documentLayout->lastSaveRevision) {

            QString blockText = block.text();
            if (int trailing = m_tabSettings.trailingWhitespaces(blockText)) {
                cursor.setPosition(block.position() + block.length() - 1);
                cursor.movePosition(QTextCursor::PreviousCharacter, QTextCursor::KeepAnchor, trailing);
                cursor.removeSelectedText();
            }
            if (m_storageSettings.m_cleanIndentation && !m_tabSettings.isIndentationClean(blockText)) {
                cursor.setPosition(block.position());
                int firstNonSpace = m_tabSettings.firstNonSpace(blockText);
                if (firstNonSpace == blockText.length()) {
                    cursor.movePosition(QTextCursor::EndOfBlock, QTextCursor::KeepAnchor);
                    cursor.removeSelectedText();
                } else {
                    int column = m_tabSettings.columnAt(blockText, firstNonSpace);
                    cursor.movePosition(QTextCursor::NextCharacter, QTextCursor::KeepAnchor, firstNonSpace);
                    QString indentationString = m_tabSettings.indentationString(0, column);
                    cursor.insertText(indentationString);
                }
            }
        }

        block = block.next();
    }
}

void BaseTextDocument::ensureFinalNewLine(QTextCursor& cursor)
{
    cursor.movePosition(QTextCursor::End, QTextCursor::MoveAnchor);
    bool emptyFile = !cursor.movePosition(QTextCursor::PreviousCharacter, QTextCursor::KeepAnchor);

    if (!emptyFile && cursor.selectedText().at(0) != QChar::ParagraphSeparator)
    {
        cursor.movePosition(QTextCursor::End, QTextCursor::MoveAnchor);
        cursor.insertText(QLatin1String("\n"));
    }
}<|MERGE_RESOLUTION|>--- conflicted
+++ resolved
@@ -151,38 +151,12 @@
     const QFileInfo fi(m_fileName);
 
     return m_fileIsReadOnly;
-<<<<<<< HEAD
 
 }
 
 bool BaseTextDocument::isModified() const
 {
     return m_document->isModified();
-}
-
-void BaseTextDocument::checkPermissions()
-{
-    if (!m_fileName.isEmpty()) {
-        const QFileInfo fi(m_fileName);
-
-#ifdef Q_OS_WIN
-        // Check for permissions on NTFS file systems
-        qt_ntfs_permission_lookup++;
-#endif
-
-        m_fileIsReadOnly = !fi.isWritable();
-
-#ifdef Q_OS_WIN
-        qt_ntfs_permission_lookup--;
-#endif
-=======
-
-}
->>>>>>> ae24255a
-
-    } else {
-        m_fileIsReadOnly = false;
-    }
 }
 
 void BaseTextDocument::checkPermissions()

--- conflicted
+++ resolved
@@ -1720,13 +1720,8 @@
     QStringList arguments = cxxflags;
     arguments.append(gccPredefinedMacrosOptions(language()));
     arguments.append("-");
-<<<<<<< HEAD
-    cpp.runBlocking({compilerCommand(), arguments});
+    cpp.runBlocking({clangPath(), arguments});
     if (cpp.result() != Utils::QtcProcess::Finished || cpp.exitCode() != 0) {
-=======
-    Utils::SynchronousProcessResponse response = cpp.runBlocking({clangPath(), arguments});
-    if (response.result != Utils::SynchronousProcessResponse::Finished || response.exitCode != 0) {
->>>>>>> 801dbdf9
         // Show the warning but still parse the output.
         QTC_CHECK(false && "clang-cl exited with non-zero code.");
     }

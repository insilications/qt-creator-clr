--- conflicted
+++ resolved
@@ -404,19 +404,11 @@
     if (abi.os() == Abi::MacOS) {
         QString v = version();
         // prefer versioned g++ on mac. This is required to enable building for older Mac OS versions
-<<<<<<< HEAD
-        if (v.startsWith(QLatin1String("4.0")))
-            return Utils::FileName::fromString("macx-g++40");
-        if (v.startsWith(QLatin1String("4.2")))
-            return Utils::FileName::fromString("macx-g++42");
-        return Utils::FileName::fromString("macx-g++");
-=======
         if (v.startsWith(QLatin1String("4.0")) && m_compilerPath.endsWith(QLatin1String("-4.0")))
-            return QLatin1String("macx-g++40");
+            return Utils::FileName::fromString(QLatin1String("macx-g++40"));
         if (v.startsWith(QLatin1String("4.2")) && m_compilerPath.endsWith(QLatin1String("-4.2")))
-            return QLatin1String("macx-g++42");
-        return QLatin1String("macx-g++");
->>>>>>> d5b65513
+            return Utils::FileName::fromString(QLatin1String("macx-g++42"));
+        return Utils::FileName::fromString(QLatin1String("macx-g++"));
     }
 
     QList<Abi> gccAbiList = Abi::abisOfBinary(m_compilerPath);

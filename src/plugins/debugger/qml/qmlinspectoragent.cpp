/****************************************************************************
**
** Copyright (C) 2015 The Qt Company Ltd.
** Contact: http://www.qt.io/licensing
**
** This file is part of Qt Creator.
**
** Commercial License Usage
** Licensees holding valid commercial Qt licenses may use this file in
** accordance with the commercial license agreement provided with the
** Software or, alternatively, in accordance with the terms contained in
** a written agreement between you and The Qt Company.  For licensing terms and
** conditions see http://www.qt.io/terms-conditions.  For further information
** use the contact form at http://www.qt.io/contact-us.
**
** GNU Lesser General Public License Usage
** Alternatively, this file may be used under the terms of the GNU Lesser
** General Public License version 2.1 or version 3 as published by the Free
** Software Foundation and appearing in the file LICENSE.LGPLv21 and
** LICENSE.LGPLv3 included in the packaging of this file.  Please review the
** following information to ensure the GNU Lesser General Public License
** requirements will be met: https://www.gnu.org/licenses/lgpl.html and
** http://www.gnu.org/licenses/old-licenses/lgpl-2.1.html.
**
** In addition, as a special exception, The Qt Company gives you certain additional
** rights.  These rights are described in The Qt Company LGPL Exception
** version 1.1, included in the file LGPL_EXCEPTION.txt in this package.
**
****************************************************************************/

#include "qmlinspectoragent.h"
#include "qmlengine.h"

#include <debugger/debuggeractions.h>
#include <debugger/debuggercore.h>
#include <debugger/debuggerengine.h>
#include <debugger/debuggerstringutils.h>
#include <debugger/watchhandler.h>

#include <coreplugin/actionmanager/actionmanager.h>
#include <coreplugin/icore.h>
#include <coreplugin/idocument.h>
#include <coreplugin/editormanager/editormanager.h>
#include <coreplugin/editormanager/documentmodel.h>

#include <qmldebug/declarativeenginedebugclient.h>
#include <qmldebug/declarativeenginedebugclientv2.h>
#include <qmldebug/declarativetoolsclient.h>
#include <qmldebug/qmldebugconstants.h>
#include <qmldebug/qmlenginedebugclient.h>
#include <qmldebug/qmltoolsclient.h>

#include <utils/fileutils.h>
#include <utils/qtcassert.h>
#include <utils/savedaction.h>

#include <QElapsedTimer>
#include <QFileInfo>
#include <QLoggingCategory>

using namespace QmlDebug;
using namespace QmlDebug::Constants;

namespace Debugger {
namespace Internal {

Q_LOGGING_CATEGORY(qmlInspectorLog, "qtc.dbg.qmlinspector")

/*!
 * DebuggerAgent updates the watchhandler with the object tree data.
 */
QmlInspectorAgent::QmlInspectorAgent(QmlEngine *engine, QmlDebugConnection *connection)
    : m_qmlEngine(engine)
    , m_engineClient(0)
    , m_engineQueryId(0)
    , m_rootContextQueryId(0)
    , m_objectToSelect(-1)
    , m_masterEngine(engine)
    , m_toolsClient(0)
    , m_targetToSync(NoTarget)
    , m_debugIdToSelect(-1)
    , m_currentSelectedDebugId(-1)
    , m_toolsClientConnected(false)
    , m_inspectorToolsContext("Debugger.QmlInspector")
    , m_selectAction(new QAction(this))
    , m_zoomAction(new QAction(this))
    , m_showAppOnTopAction(action(ShowAppOnTop))
    , m_engineClientConnected(false)
{
    m_debugIdToIname.insert(-1, QByteArray("inspect"));
    connect(action(ShowQmlObjectTree),
            &Utils::SavedAction::valueChanged, this, &QmlInspectorAgent::updateState);
    m_delayQueryTimer.setSingleShot(true);
    m_delayQueryTimer.setInterval(100);
    connect(&m_delayQueryTimer, &QTimer::timeout,
            this, &QmlInspectorAgent::queryEngineContext);

    if (!m_masterEngine->isMasterEngine())
        m_masterEngine = m_masterEngine->masterEngine();
    connect(m_masterEngine, &DebuggerEngine::stateChanged,
            this, &QmlInspectorAgent::onEngineStateChanged);

    auto engineClient1 = new DeclarativeEngineDebugClient(connection);
    connect(engineClient1, &BaseEngineDebugClient::newState,
            this, &QmlInspectorAgent::clientStateChanged);
    connect(engineClient1, &BaseEngineDebugClient::newState,
            this, &QmlInspectorAgent::engineClientStateChanged);

    auto engineClient2 = new QmlEngineDebugClient(connection);
    connect(engineClient2, &BaseEngineDebugClient::newState,
            this, &QmlInspectorAgent::clientStateChanged);
    connect(engineClient2, &BaseEngineDebugClient::newState,
            this, &QmlInspectorAgent::engineClientStateChanged);

    auto engineClient3 = new DeclarativeEngineDebugClientV2(connection);
    connect(engineClient3, &BaseEngineDebugClient::newState,
            this, &QmlInspectorAgent::clientStateChanged);
    connect(engineClient3, &BaseEngineDebugClient::newState,
            this, &QmlInspectorAgent::engineClientStateChanged);

    m_engineClients.insert(engineClient1->name(), engineClient1);
    m_engineClients.insert(engineClient2->name(), engineClient2);
    m_engineClients.insert(engineClient3->name(), engineClient3);

    if (engineClient1->state() == QmlDebugClient::Enabled)
        setActiveEngineClient(engineClient1);
    if (engineClient2->state() == QmlDebugClient::Enabled)
        setActiveEngineClient(engineClient2);
    if (engineClient3->state() == QmlDebugClient::Enabled)
        setActiveEngineClient(engineClient3);

    auto toolsClient1 = new DeclarativeToolsClient(connection);
    connect(toolsClient1, &BaseToolsClient::newState,
            this, &QmlInspectorAgent::clientStateChanged);
    connect(toolsClient1, &BaseToolsClient::newState,
            this, &QmlInspectorAgent::toolsClientStateChanged);

    auto toolsClient2 = new QmlToolsClient(connection);
    connect(toolsClient2, &BaseToolsClient::newState,
            this, &QmlInspectorAgent::clientStateChanged);
    connect(toolsClient2, &BaseToolsClient::newState,
            this, &QmlInspectorAgent::toolsClientStateChanged);

    // toolbar
    m_selectAction->setObjectName(QLatin1String("QML Select Action"));
    m_zoomAction->setObjectName(QLatin1String("QML Zoom Action"));
    m_selectAction->setCheckable(true);
    m_zoomAction->setCheckable(true);
    m_showAppOnTopAction->setCheckable(true);
    m_selectAction->setEnabled(false);
    m_zoomAction->setEnabled(false);
    m_showAppOnTopAction->setEnabled(false);

    connect(m_selectAction, &QAction::triggered,
            this, &QmlInspectorAgent::onSelectActionTriggered);
    connect(m_zoomAction, &QAction::triggered,
            this, &QmlInspectorAgent::onZoomActionTriggered);
    connect(m_showAppOnTopAction, &QAction::triggered,
            this, &QmlInspectorAgent::onShowAppOnTopChanged);
}

quint32 QmlInspectorAgent::queryExpressionResult(int debugId,
                                                 const QString &expression)
{
    if (!m_engineClient)
        return 0;

    qCDebug(qmlInspectorLog)
            << __FUNCTION__ << '(' << debugId << expression
            << m_engine.debugId() << ')';

    return m_engineClient->queryExpressionResult(debugId, expression,
                                                 m_engine.debugId());
}

void QmlInspectorAgent::assignValue(const WatchData *data,
                                    const QString &expr, const QVariant &valueV)
{
    qCDebug(qmlInspectorLog)
            << __FUNCTION__ << '(' << data->id << ')' << data->iname;

    if (data->id) {
        QString val(valueV.toString());
        if (valueV.type() == QVariant::String) {
            val = val.replace(QLatin1Char('\"'), QLatin1String("\\\""));
            val = QLatin1Char('\"') + val + QLatin1Char('\"');
        }
        QString expression = QString(_("%1 = %2;")).arg(expr).arg(val);
        queryExpressionResult(data->id, expression);
    }
}

static int parentIdForIname(const QByteArray &iname)
{
    // Extract the parent id
    int lastIndex = iname.lastIndexOf('.');
    int secondLastIndex = iname.lastIndexOf('.', lastIndex - 1);
    int parentId = -1;
    if (secondLastIndex != -1)
        parentId = iname.mid(secondLastIndex + 1, lastIndex - secondLastIndex - 1).toInt();
    return parentId;
}

void QmlInspectorAgent::updateWatchData(const WatchData &data)
{
    qCDebug(qmlInspectorLog) << __FUNCTION__ << '(' << data.id << ')';

    if (data.id && !m_fetchDataIds.contains(data.id)) {
        // objects
        m_fetchDataIds << data.id;
        fetchObject(data.id);
    }
}

void QmlInspectorAgent::watchDataSelected(quint64 id)
{
    qCDebug(qmlInspectorLog) << __FUNCTION__ << '(' << id << ')';

    if (id) {
        QTC_ASSERT(m_debugIdLocations.keys().contains(id), return);
        jumpToObjectDefinitionInEditor(m_debugIdLocations.value(id), id);
    }
}

bool QmlInspectorAgent::selectObjectInTree(int debugId)
{
    qCDebug(qmlInspectorLog) << __FUNCTION__ << '(' << debugId << ')' << endl
                             << "  " << debugId << "already fetched? "
                             << m_debugIdToIname.contains(debugId);

    if (m_debugIdToIname.contains(debugId)) {
        QByteArray iname = m_debugIdToIname.value(debugId);
        QTC_ASSERT(iname.startsWith("inspect."), qDebug() << iname);
        qCDebug(qmlInspectorLog) << "  selecting" << iname << "in tree";
        m_qmlEngine->watchHandler()->setCurrentItem(iname);
        m_objectToSelect = 0;
        return true;
    } else {
        // we may have to fetch it
        m_objectToSelect = debugId;
        using namespace QmlDebug::Constants;
        if (m_engineClient->objectName() == QLatin1String(QDECLARATIVE_ENGINE)) {
            // reset current Selection
            QByteArray root = m_qmlEngine->watchHandler()->watchItem(QModelIndex())->iname;
            m_qmlEngine->watchHandler()->setCurrentItem(root);
        } else {
            fetchObject(debugId);
        }
        return false;
    }
}

ObjectReference QmlInspectorAgent::objectForId(int objectDebugId) const
{
    if (!m_debugIdToIname.contains(objectDebugId))
        return ObjectReference(objectDebugId);

    int line = -1;
    int column = -1;
    QString file;
    QHashIterator<QPair<QString, int>, QHash<QPair<int, int>, QList<int> > > iter(m_debugIdHash);
    while (iter.hasNext()) {
        iter.next();
        QHashIterator<QPair<int, int>, QList<int> > i(iter.value());
        while (i.hasNext()) {
            i.next();
            if (i.value().contains(objectDebugId)) {
                line = i.key().first;
                column = i.key().second;
                break;
            }
        }
        if (line != -1) {
            file = iter.key().first;
            break;
        }
    }
    // TODO: Set correct parentId
    return ObjectReference(objectDebugId, -1,
                           FileReference(QUrl::fromLocalFile(file), line, column));
}

void QmlInspectorAgent::addObjectWatch(int objectDebugId)
{
    qCDebug(qmlInspectorLog) << __FUNCTION__ << '(' << objectDebugId << ')';

    if (objectDebugId == -1)
        return;

    if (!isConnected() || !boolSetting(ShowQmlObjectTree))
        return;

    // already set
    if (m_objectWatches.contains(objectDebugId))
        return;

    // is flooding the debugging output log!
    // log(LogSend, QString::fromLatin1("WATCH_PROPERTY %1").arg(objectDebugId));

    if (m_engineClient->addWatch(objectDebugId))
        m_objectWatches.append(objectDebugId);
}

QString QmlInspectorAgent::displayName(int objectDebugId) const
{
    if (!isConnected() || !boolSetting(ShowQmlObjectTree))
        return QString();

    if (m_debugIdToIname.contains(objectDebugId)) {
        const WatchItem *item = m_qmlEngine->watchHandler()->findItem(
                    m_debugIdToIname.value(objectDebugId));
        QTC_ASSERT(item, return QString());
        return item->name;
    }
    return QString();
}

void QmlInspectorAgent::updateState()
{
    if (m_engineClient
            && (m_engineClient->state() == QmlDebugClient::Enabled)
            && boolSetting(ShowQmlObjectTree)) {
        reloadEngines();
    } else {
        clearObjectTree();
    }
}

void QmlInspectorAgent::onResult(quint32 queryId, const QVariant &value,
                                 const QByteArray &type)
{
    qCDebug(qmlInspectorLog) << __FUNCTION__ << "() ...";

    if (type == "FETCH_OBJECT_R") {
        log(LogReceive, _("FETCH_OBJECT_R %1").arg(
                qvariant_cast<ObjectReference>(value).idString()));
    } else if (type == "SET_BINDING_R"
               || type == "RESET_BINDING_R"
               || type == "SET_METHOD_BODY_R") {
        // FIXME: This is not supported anymore.
        QString msg = QLatin1String(type) + tr("Success:");
        msg += QLatin1Char(' ');
        msg += value.toBool() ? QLatin1Char('1') : QLatin1Char('0');
        // if (!value.toBool())
        //     emit automaticUpdateFailed();
        log(LogReceive, msg);
    } else {
        log(LogReceive, QLatin1String(type));
    }

    if (m_objectTreeQueryIds.contains(queryId)) {
        m_objectTreeQueryIds.removeOne(queryId);
        if (value.type() == QVariant::List) {
            QVariantList objList = value.toList();
            foreach (const QVariant &var, objList) {
                // TODO: check which among the list is the actual
                // object that needs to be selected.
                verifyAndInsertObjectInTree(qvariant_cast<ObjectReference>(var));
            }
        } else {
            verifyAndInsertObjectInTree(qvariant_cast<ObjectReference>(value));
        }
    } else if (queryId == m_engineQueryId) {
        m_engineQueryId = 0;
        QList<EngineReference> engines = qvariant_cast<QList<EngineReference> >(value);
        QTC_ASSERT(engines.count(), return);
        // only care about first engine atm
        m_engine = engines.at(0);
        queryEngineContext();
    } else if (queryId == m_rootContextQueryId) {
        m_rootContextQueryId = 0;
        clearObjectTree();
        updateObjectTree(qvariant_cast<ContextReference>(value));
    } else {
        m_qmlEngine->expressionEvaluated(queryId, value);
    }

    qCDebug(qmlInspectorLog) << __FUNCTION__ << "done";
}

void QmlInspectorAgent::newObject(int engineId, int /*objectId*/, int /*parentId*/)
{
    qCDebug(qmlInspectorLog) << __FUNCTION__ << "()";

    log(LogReceive, QLatin1String("OBJECT_CREATED"));

    if (m_engine.debugId() != engineId)
        return;

    // TODO: FIX THIS for qt 5.x (Needs update in the qt side)
    m_delayQueryTimer.start();
}

void QmlInspectorAgent::onValueChanged(int debugId, const QByteArray &propertyName,
                                       const QVariant &value)
{
    const QByteArray iname = m_debugIdToIname.value(debugId) +
            ".[properties]." + propertyName;
    WatchHandler *watchHandler = m_qmlEngine->watchHandler();
    qCDebug(qmlInspectorLog)
            << __FUNCTION__ << '(' << debugId << ')' << iname
            << value.toString();
    if (WatchItem *item = watchHandler->findItem(iname)) {
        item->value = value.toString();
        item->update();
    }
}

void QmlInspectorAgent::reloadEngines()
{
    qCDebug(qmlInspectorLog) << __FUNCTION__ << "()";

    if (!isConnected())
        return;

    log(LogSend, _("LIST_ENGINES"));

    m_engineQueryId = m_engineClient->queryAvailableEngines();
}

void QmlInspectorAgent::queryEngineContext()
{
    qCDebug(qmlInspectorLog) << __FUNCTION__;

    if (!isConnected() || !boolSetting(ShowQmlObjectTree))
        return;

    log(LogSend, QLatin1String("LIST_OBJECTS"));

    m_rootContextQueryId
            = m_engineClient->queryRootContexts(m_engine);
}

void QmlInspectorAgent::fetchObject(int debugId)
{
    qCDebug(qmlInspectorLog) << __FUNCTION__ << '(' << debugId << ')';

    if (!isConnected() || !boolSetting(ShowQmlObjectTree))
        return;

    log(LogSend, QLatin1String("FETCH_OBJECT ") + QString::number(debugId));
    quint32 queryId = m_engineClient->queryObject(debugId);
    qCDebug(qmlInspectorLog) << __FUNCTION__ << '(' << debugId << ')'
                             << " - query id" << queryId;
    m_objectTreeQueryIds << queryId;
}

void QmlInspectorAgent::updateObjectTree(const ContextReference &context)
{
    qCDebug(qmlInspectorLog) << __FUNCTION__ << '(' << context << ')';

    if (!isConnected() || !boolSetting(ShowQmlObjectTree))
        return;

    foreach (const ObjectReference & obj, context.objects())
        verifyAndInsertObjectInTree(obj);

    foreach (const ContextReference &child, context.contexts())
        updateObjectTree(child);
}

void QmlInspectorAgent::verifyAndInsertObjectInTree(const ObjectReference &object)
{
    qCDebug(qmlInspectorLog) << __FUNCTION__ << '(' << object << ')';

    if (!object.isValid())
        return;

    // Find out the correct position in the tree
    // Objects are inserted to the tree if they satisfy one of the two conditions.
    // Condition 1: Object is a root object i.e. parentId == -1.
    // Condition 2: Object has an expanded parent i.e. siblings are known.
    // If the two conditions are not met then we push the object to a stack and recursively
    // fetch parents till we find a previously expanded parent.

    WatchHandler *handler = m_qmlEngine->watchHandler();
    const int parentId = object.parentId();
    const int objectDebugId = object.debugId();
    if (m_debugIdToIname.contains(parentId)) {
        QByteArray parentIname = m_debugIdToIname.value(parentId);
        if (parentId != -1 && !handler->isExpandedIName(parentIname)) {
            m_objectStack.push(object);
            handler->fetchMore(parentIname);
            return; // recursive
        }
        insertObjectInTree(object);

    } else {
        m_objectStack.push(object);
        fetchObject(parentId);
        return; // recursive
    }
    if (!m_objectStack.isEmpty()) {
        const ObjectReference &top = m_objectStack.top();
        // We want to expand only a particular branch and not the whole tree. Hence, we do not
        // expand siblings.
        if (object.children().contains(top)) {
            QByteArray objectIname = m_debugIdToIname.value(objectDebugId);
            if (!handler->isExpandedIName(objectIname)) {
                handler->fetchMore(objectIname);
            } else {
                verifyAndInsertObjectInTree(m_objectStack.pop());
                return; // recursive
            }
        }
    }
}

void QmlInspectorAgent::insertObjectInTree(const ObjectReference &object)
{
    qCDebug(qmlInspectorLog) << __FUNCTION__ << '(' << object << ')';

    const int objectDebugId = object.debugId();
    const int parentId = parentIdForIname(m_debugIdToIname.value(objectDebugId));

    QElapsedTimer timeElapsed;

    bool printTime = qmlInspectorLog().isDebugEnabled();
    if (printTime)
        timeElapsed.start();
    addWatchData(object, m_debugIdToIname.value(parentId), true);
    qCDebug(qmlInspectorLog) << __FUNCTION__ << "Time: Build Watch Data took "
                             << timeElapsed.elapsed() << " ms";
    if (printTime)
        timeElapsed.start();
    buildDebugIdHashRecursive(object);
    qCDebug(qmlInspectorLog) << __FUNCTION__ << "Time: Build Debug Id Hash took "
                             << timeElapsed.elapsed() << " ms";

    if (printTime)
        timeElapsed.start();
    qCDebug(qmlInspectorLog) << __FUNCTION__ << "Time: Insertion took "
                             << timeElapsed.elapsed() << " ms";

    if (object.debugId() == m_debugIdToSelect) {
        m_debugIdToSelect = -1;
        selectObject(object, m_targetToSync);
    }

    if (m_debugIdToIname.contains(m_objectToSelect)) {
        // select item in view
        QByteArray iname = m_debugIdToIname.value(m_objectToSelect);
        qCDebug(qmlInspectorLog) << "  selecting" << iname << "in tree";
        m_qmlEngine->watchHandler()->setCurrentItem(iname);
        m_objectToSelect = -1;
    }
    m_qmlEngine->watchHandler()->updateWatchersWindow();
    m_qmlEngine->watchHandler()->reexpandItems();
}

void QmlInspectorAgent::buildDebugIdHashRecursive(const ObjectReference &ref)
{
    qCDebug(qmlInspectorLog) << __FUNCTION__ << '(' << ref << ')';

    QUrl fileUrl = ref.source().url();
    int lineNum = ref.source().lineNumber();
    int colNum = ref.source().columnNumber();
    int rev = 0;

    // handle the case where the url contains the revision number encoded.
    //(for object created by the debugger)
    static QRegExp rx(QLatin1String("(.*)_(\\d+):(\\d+)$"));
    if (rx.exactMatch(fileUrl.path())) {
        fileUrl.setPath(rx.cap(1));
        rev = rx.cap(2).toInt();
        lineNum += rx.cap(3).toInt() - 1;
    }

    const QString filePath
            = m_qmlEngine->toFileInProject(fileUrl);

    // append the debug ids in the hash
    QPair<QString, int> file = qMakePair<QString, int>(filePath, rev);
    QPair<int, int> location = qMakePair<int, int>(lineNum, colNum);
    if (!m_debugIdHash[file][location].contains(ref.debugId()))
        m_debugIdHash[file][location].append(ref.debugId());
    m_debugIdLocations.insert(ref.debugId(), FileReference(filePath, lineNum, colNum));

    foreach (const ObjectReference &it, ref.children())
        buildDebugIdHashRecursive(it);
}

static QByteArray buildIName(const QByteArray &parentIname, int debugId)
{
    if (parentIname.isEmpty())
        return "inspect." + QByteArray::number(debugId);
    return parentIname + "." + QByteArray::number(debugId);
}

static QByteArray buildIName(const QByteArray &parentIname, const QString &name)
{
    return parentIname + "." + name.toLatin1();
}

void QmlInspectorAgent::addWatchData(const ObjectReference &obj,
                                     const QByteArray &parentIname,
                                     bool append)
{
    qCDebug(qmlInspectorLog) << '(' << obj << parentIname << ')';
    QTC_ASSERT(m_debuggerEngine, return);

    int objDebugId = obj.debugId();
    QByteArray objIname = buildIName(parentIname, objDebugId);

    if (append) {
        QString name = obj.idString();
        if (name.isEmpty())
            name = obj.className();

        if (name.isEmpty())
            return;

        // object
        auto objWatch = new WatchItem(objIname, name);
        objWatch->id = objDebugId;
        objWatch->exp = name.toLatin1();
        objWatch->type = obj.className().toLatin1();
        objWatch->value = _("object");
        objWatch->wantsChildren = true;
        objWatch->setAllUnneeded();

        m_qmlEngine->watchHandler()->insertItem(objWatch);
        addObjectWatch(objWatch->id);
        if (m_debugIdToIname.contains(objDebugId)) {
            // The data needs to be removed since we now know the parent and
            // hence we can insert the data in the correct position
            const QByteArray oldIname = m_debugIdToIname.value(objDebugId);
            if (oldIname != objIname)
                m_qmlEngine->watchHandler()->removeItemByIName(oldIname);
        }
        m_debugIdToIname.insert(objDebugId, objIname);
    }

    if (!m_qmlEngine->watchHandler()->isExpandedIName(objIname)) {
        // we don't know the children yet. Not adding the 'properties'
        // element makes sure we're queried on expansion.
        if (obj.needsMoreData())
            return;
    }

    // properties
    if (append && obj.properties().count()) {
        QByteArray iname = objIname + ".[properties]";
        auto propertiesWatch = new WatchItem(iname, tr("Properties"));
        propertiesWatch->id = objDebugId;
        propertiesWatch->value = _("list");
        propertiesWatch->wantsChildren = true;
        propertiesWatch->setAllUnneeded();

        foreach (const PropertyReference &property, obj.properties()) {
            const QString propertyName = property.name();
            if (propertyName.isEmpty())
                continue;
            auto propertyWatch = new WatchItem(buildIName(iname, propertyName), propertyName);
            propertyWatch->id = objDebugId;
            propertyWatch->exp = propertyName.toLatin1();
            propertyWatch->type = property.valueTypeName().toLatin1();
            propertyWatch->value = property.value().toString();
            propertyWatch->wantsChildren = false;
            propertyWatch->setAllUnneeded();
            propertiesWatch->appendChild(propertyWatch);
        }

        m_qmlEngine->watchHandler()->insertItem(propertiesWatch);
    }

    // recurse
    foreach (const ObjectReference &child, obj.children())
        addWatchData(child, objIname, append);
}

void QmlInspectorAgent::log(QmlInspectorAgent::LogDirection direction,
                            const QString &message)
{
    QString msg = _("Inspector");
    if (direction == LogSend)
        msg += _(" sending ");
    else
        msg += _(" receiving ");
    msg += message;

    if (m_qmlEngine)
        m_qmlEngine->showMessage(msg, LogDebug);
}

bool QmlInspectorAgent::isConnected() const
{
    return m_engineClient && m_engineClient->state() == QmlDebugClient::Enabled;
}

void QmlInspectorAgent::clearObjectTree()
{
<<<<<<< HEAD
    m_qmlEngine->watchHandler()->removeAllData(true);
=======
    if (m_debuggerEngine)
        m_debuggerEngine->watchHandler()->removeAllData(true);
>>>>>>> a80f4d17
    m_objectTreeQueryIds.clear();
    m_fetchDataIds.clear();
    int old_count = m_debugIdHash.count();
    m_debugIdHash.clear();
    m_debugIdHash.reserve(old_count + 1);
    m_debugIdToIname.clear();
    m_debugIdToIname.insert(-1, QByteArray("inspect"));
    m_objectStack.clear();
    m_objectWatches.clear();
}

BaseToolsClient *QmlInspectorAgent::toolsClient() const
{
    return m_toolsClient;
}

void QmlInspectorAgent::clientStateChanged(QmlDebugClient::State state)
{
    QString serviceName;
    float version = 0;
    if (QmlDebugClient *client = qobject_cast<QmlDebugClient*>(sender())) {
        serviceName = client->name();
        version = client->remoteVersion();
    }

    m_qmlEngine->logServiceStateChange(serviceName, version, state);
}

void QmlInspectorAgent::toolsClientStateChanged(QmlDebugClient::State state)
{
    BaseToolsClient *client = qobject_cast<BaseToolsClient*>(sender());
    QTC_ASSERT(client, return);
    if (state == QmlDebugClient::Enabled) {
        m_toolsClient = client;

        connect(client, &BaseToolsClient::currentObjectsChanged,
                this, &QmlInspectorAgent::selectObjectsFromToolsClient);
        connect(client, &BaseToolsClient::logActivity,
                m_qmlEngine, &QmlEngine::logServiceActivity);
        connect(client, &BaseToolsClient::reloaded,
                this, &QmlInspectorAgent::onReloaded);

        // register actions here
        // because there can be multiple QmlEngines
        // at the same time (but hopefully one one is connected)
        Core::ActionManager::registerAction(m_selectAction,
                                            Core::Id(Constants::QML_SELECTTOOL),
                                            m_inspectorToolsContext);
        Core::ActionManager::registerAction(m_zoomAction, Core::Id(Constants::QML_ZOOMTOOL),
                                            m_inspectorToolsContext);
        Core::ActionManager::registerAction(m_showAppOnTopAction,
                                            Core::Id(Constants::QML_SHOW_APP_ON_TOP),
                                            m_inspectorToolsContext);

        Core::ICore::addAdditionalContext(m_inspectorToolsContext);

        m_toolsClientConnected = true;
        onEngineStateChanged(m_masterEngine->state());
        if (m_showAppOnTopAction->isChecked())
            m_toolsClient->showAppOnTop(true);

    } else if (m_toolsClientConnected && client == m_toolsClient) {
        disconnect(client, &BaseToolsClient::currentObjectsChanged,
                   this, &QmlInspectorAgent::selectObjectsFromToolsClient);
        disconnect(client, &BaseToolsClient::logActivity,
                   m_qmlEngine, &QmlEngine::logServiceActivity);

        Core::ActionManager::unregisterAction(m_selectAction, Core::Id(Constants::QML_SELECTTOOL));
        Core::ActionManager::unregisterAction(m_zoomAction, Core::Id(Constants::QML_ZOOMTOOL));
        Core::ActionManager::unregisterAction(m_showAppOnTopAction,
                                              Core::Id(Constants::QML_SHOW_APP_ON_TOP));

        Core::ICore::removeAdditionalContext(m_inspectorToolsContext);

        enableTools(false);
        m_toolsClientConnected = false;
        m_selectAction->setCheckable(false);
        m_zoomAction->setCheckable(false);
        m_showAppOnTopAction->setCheckable(false);
    }
}

void QmlInspectorAgent::engineClientStateChanged(QmlDebugClient::State state)
{
    BaseEngineDebugClient *client
            = qobject_cast<BaseEngineDebugClient*>(sender());

    if (state == QmlDebugClient::Enabled && !m_engineClientConnected) {
        // We accept the first client that is enabled and reject the others.
        QTC_ASSERT(client, return);
        setActiveEngineClient(client);
    } else if (m_engineClientConnected && client == m_engineClient) {
        m_engineClientConnected = false;
    }
}

void QmlInspectorAgent::selectObjectsFromToolsClient(const QList<int> &debugIds)
{
    if (debugIds.isEmpty())
        return;

    m_targetToSync = EditorTarget;
    m_debugIdToSelect = debugIds.first();
    selectObject(objectForId(m_debugIdToSelect), EditorTarget);
}

void QmlInspectorAgent::onSelectActionTriggered(bool checked)
{
    QTC_ASSERT(toolsClient(), return);
    if (checked) {
        toolsClient()->setDesignModeBehavior(true);
        toolsClient()->changeToSelectTool();
        m_zoomAction->setChecked(false);
    } else {
        toolsClient()->setDesignModeBehavior(false);
    }
}

void QmlInspectorAgent::onZoomActionTriggered(bool checked)
{
    QTC_ASSERT(toolsClient(), return);
    if (checked) {
        toolsClient()->setDesignModeBehavior(true);
        toolsClient()->changeToZoomTool();
        m_selectAction->setChecked(false);
    } else {
        toolsClient()->setDesignModeBehavior(false);
    }
}

void QmlInspectorAgent::onShowAppOnTopChanged(bool checked)
{
    QTC_ASSERT(toolsClient(), return);
    toolsClient()->showAppOnTop(checked);
}

void QmlInspectorAgent::setActiveEngineClient(BaseEngineDebugClient *client)
{
    if (m_engineClient == client)
        return;

    if (m_engineClient) {
        disconnect(m_engineClient, &BaseEngineDebugClient::newState,
                   this, &QmlInspectorAgent::updateState);
        disconnect(m_engineClient, &BaseEngineDebugClient::result,
                   this, &QmlInspectorAgent::onResult);
        disconnect(m_engineClient, &BaseEngineDebugClient::newObject,
                   this, &QmlInspectorAgent::newObject);
        disconnect(m_engineClient, &BaseEngineDebugClient::valueChanged,
                   this, &QmlInspectorAgent::onValueChanged);
    }

    m_engineClient = client;

    if (m_engineClient) {
        connect(m_engineClient, &BaseEngineDebugClient::newState,
                this, &QmlInspectorAgent::updateState);
        connect(m_engineClient, &BaseEngineDebugClient::result,
                this, &QmlInspectorAgent::onResult);
        connect(m_engineClient, &BaseEngineDebugClient::newObject,
                this, &QmlInspectorAgent::newObject);
        connect(m_engineClient, &BaseEngineDebugClient::valueChanged,
                this, &QmlInspectorAgent::onValueChanged);
    }

    updateState();

    m_engineClientConnected = true;
}

void QmlInspectorAgent::jumpToObjectDefinitionInEditor(
        const FileReference &objSource, int debugId)
{
    const QString fileName = m_masterEngine->toFileInProject(objSource.url());

    Core::EditorManager::openEditorAt(fileName, objSource.lineNumber());
    if (debugId != -1 && debugId != m_currentSelectedDebugId) {
        m_currentSelectedDebugId = debugId;
        m_currentSelectedDebugName = displayName(debugId);
    }
}

void QmlInspectorAgent::selectObject(const ObjectReference &obj,
                                       SelectionTarget target)
{
    if (m_toolsClient && target == ToolTarget)
        m_toolsClient->setObjectIdList(
                    QList<ObjectReference>() << obj);

    if (target == EditorTarget)
        jumpToObjectDefinitionInEditor(obj.source());

    selectObjectInTree(obj.debugId());
}

void QmlInspectorAgent::enableTools(const bool enable)
{
    if (!m_toolsClientConnected)
        return;
    m_selectAction->setEnabled(enable);
    m_showAppOnTopAction->setEnabled(enable);
    // only enable zoom action for Qt 4.x/old client
    // (zooming is integrated into selection tool in Qt 5).
    if (!qobject_cast<QmlToolsClient*>(m_toolsClient))
        m_zoomAction->setEnabled(enable);
}

void QmlInspectorAgent::onReloaded()
{
    reloadEngines();
}

void QmlInspectorAgent::onEngineStateChanged(const DebuggerState state)
{
    enableTools(state == InferiorRunOk);
}

} // namespace Internal
} // namespace Debugger<|MERGE_RESOLUTION|>--- conflicted
+++ resolved
@@ -597,7 +597,7 @@
                                      bool append)
 {
     qCDebug(qmlInspectorLog) << '(' << obj << parentIname << ')';
-    QTC_ASSERT(m_debuggerEngine, return);
+    QTC_ASSERT(m_qmlEngine, return);
 
     int objDebugId = obj.debugId();
     QByteArray objIname = buildIName(parentIname, objDebugId);
@@ -690,12 +690,8 @@
 
 void QmlInspectorAgent::clearObjectTree()
 {
-<<<<<<< HEAD
-    m_qmlEngine->watchHandler()->removeAllData(true);
-=======
-    if (m_debuggerEngine)
-        m_debuggerEngine->watchHandler()->removeAllData(true);
->>>>>>> a80f4d17
+    if (m_qmlEngine)
+        m_qmlEngine->watchHandler()->removeAllData(true);
     m_objectTreeQueryIds.clear();
     m_fetchDataIds.clear();
     int old_count = m_debugIdHash.count();

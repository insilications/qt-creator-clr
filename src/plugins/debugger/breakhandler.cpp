/**************************************************************************
**
** This file is part of Qt Creator
**
** Copyright (c) 2011 Nokia Corporation and/or its subsidiary(-ies).
**
** Contact: Nokia Corporation (info@qt.nokia.com)
**
**
** GNU Lesser General Public License Usage
**
** This file may be used under the terms of the GNU Lesser General Public
** License version 2.1 as published by the Free Software Foundation and
** appearing in the file LICENSE.LGPL included in the packaging of this file.
** Please review the following information to ensure the GNU Lesser General
** Public License version 2.1 requirements will be met:
** http://www.gnu.org/licenses/old-licenses/lgpl-2.1.html.
**
** In addition, as a special exception, Nokia gives you certain additional
** rights. These rights are described in the Nokia Qt LGPL Exception
** version 1.1, included in the file LGPL_EXCEPTION.txt in this package.
**
** Other Usage
**
** Alternatively, this file may be used in accordance with the terms and
** conditions contained in a signed written agreement between you and Nokia.
**
** If you have questions regarding the use of this file, please contact
** Nokia at qt-info@nokia.com.
**
**************************************************************************/

#include "breakhandler.h"
#include "breakpointmarker.h"

#include "debuggeractions.h"
#include "debuggercore.h"
#include "debuggerengine.h"
#include "debuggerstringutils.h"
#include "stackframe.h"

#include <utils/qtcassert.h>

#include <QtCore/QDir>
#include <QtCore/QFileInfo>
#include <QtCore/QTimerEvent>

#define BREAK_ASSERT(cond, action) if (cond) {} else { action; }
//#define BREAK_ASSERT(cond, action) QTC_ASSERT(cond, action)

//////////////////////////////////////////////////////////////////
//
// BreakHandler
//
//////////////////////////////////////////////////////////////////

namespace Debugger {
namespace Internal {

static QString stateToString(BreakpointState state)
{
    switch (state) {
        case BreakpointNew:
            return BreakHandler::tr("New");
        case BreakpointInsertRequested:
            return BreakHandler::tr("Insertion requested");
        case BreakpointInsertProceeding:
            return BreakHandler::tr("Insertion proceeding");
        case BreakpointChangeRequested:
            return BreakHandler::tr("Change requested");
        case BreakpointChangeProceeding:
            return BreakHandler::tr("Change proceeding");
        case BreakpointInserted:
            return BreakHandler::tr("Breakpoint inserted");
        case BreakpointRemoveRequested:
            return BreakHandler::tr("Removal requested");
        case BreakpointRemoveProceeding:
            return BreakHandler::tr("Removal proceeding");
        case BreakpointDead:
            return BreakHandler::tr("Dead");
        default:
            break;
    }
    //: Invalid breakpoint state.
    return BreakHandler::tr("<invalid state>");
}

static QString msgBreakpointAtSpecialFunc(const char *func)
{
    return BreakHandler::tr("Breakpoint at \"%1\"").arg(QString::fromAscii(func));
}

static QString typeToString(BreakpointType type)
{
    switch (type) {
        case BreakpointByFileAndLine:
            return BreakHandler::tr("Breakpoint by File and Line");
        case BreakpointByFunction:
            return BreakHandler::tr("Breakpoint by Function");
        case BreakpointByAddress:
            return BreakHandler::tr("Breakpoint by Address");
        case BreakpointAtThrow:
            return msgBreakpointAtSpecialFunc("throw");
        case BreakpointAtCatch:
            return msgBreakpointAtSpecialFunc("catch");
        case BreakpointAtFork:
            return msgBreakpointAtSpecialFunc("fork");
        case BreakpointAtExec:
            return msgBreakpointAtSpecialFunc("exec");
        //case BreakpointAtVFork:
        //    return msgBreakpointAtSpecialFunc("vfork");
        case BreakpointAtSysCall:
            return msgBreakpointAtSpecialFunc("syscall");
        case BreakpointAtMain:
            return BreakHandler::tr("Breakpoint at Function \"main()\"");
        case Watchpoint:
            return BreakHandler::tr("Watchpoint");
        case UnknownType:
            break;
    }
    return BreakHandler::tr("Unknown Breakpoint Type");
}

BreakHandler::BreakHandler()
  : m_syncTimerId(-1)
{}

BreakHandler::~BreakHandler()
{}

QIcon BreakHandler::breakpointIcon()
{
    static QIcon icon(_(":/debugger/images/breakpoint_16.png"));
    return icon;
}

QIcon BreakHandler::disabledBreakpointIcon()
{
    static QIcon icon(_(":/debugger/images/breakpoint_disabled_16.png"));
    return icon;
}

QIcon BreakHandler::pendingBreakpointIcon()
{
    static QIcon icon(_(":/debugger/images/breakpoint_pending_16.png"));
    return icon;
}

QIcon BreakHandler::watchpointIcon()
{
    static QIcon icon(_(":/debugger/images/watchpoint.png"));
    return icon;
}

QIcon BreakHandler::tracepointIcon()
{
    static QIcon icon(_(":/debugger/images/tracepoint.png"));
    return icon;
}

QIcon BreakHandler::emptyIcon()
{
    static QIcon icon(_(":/debugger/images/breakpoint_pending_16.png"));
    //static QIcon icon(_(":/debugger/images/watchpoint.png"));
    //static QIcon icon(_(":/debugger/images/debugger_empty_14.png"));
    return icon;
}

int BreakHandler::columnCount(const QModelIndex &parent) const
{
    return parent.isValid() ? 0 : 8;
}

int BreakHandler::rowCount(const QModelIndex &parent) const
{
    return parent.isValid() ? 0 : m_storage.size();
}

static inline bool fileNameMatch(const QString &f1, const QString &f2)
{
#ifdef Q_OS_WIN
    return f1.compare(f2, Qt::CaseInsensitive) == 0;
#else
    return f1 == f2;
#endif
}

static bool isSimilarTo(const BreakpointParameters &data, const BreakpointResponse &needle)
{
    // Clear hit.
    // Clear miss.
    if (needle.type != UnknownType && data.type != UnknownType
            && data.type != needle.type)
        return false;

    // Clear hit.
    if (data.address && data.address == needle.address)
        return true;

    // At least at a position we were looking for.
    // FIXME: breaks multiple breakpoints at the same location
    if (!data.fileName.isEmpty()
            && fileNameMatch(data.fileName, needle.fileName)
            && data.lineNumber == needle.lineNumber)
        return true;

    // At least at a position we were looking for.
    // FIXME: breaks multiple breakpoints at the same location
    if (!data.fileName.isEmpty()
            && fileNameMatch(data.fileName, needle.fileName)
            && data.lineNumber == needle.lineNumber)
        return true;

    return false;
}

BreakpointId BreakHandler::findSimilarBreakpoint(const BreakpointResponse &needle) const
{
    // Search a breakpoint we might refer to.
    ConstIterator it = m_storage.constBegin(), et = m_storage.constEnd();
    for ( ; it != et; ++it) {
        const BreakpointId id = it.key();
        const BreakpointParameters &data = it->data;
        const BreakpointResponse &response = it->response;
        //qDebug() << "COMPARING " << data.toString() << " WITH " << needle.toString();
        if (response.number && response.number == needle.number)
            return id;

        if (isSimilarTo(data, needle))
            return id;
    }
    return BreakpointId();
}

BreakpointId BreakHandler::findBreakpointByNumber(int bpNumber) const
{
    ConstIterator it = m_storage.constBegin(), et = m_storage.constEnd();
    for ( ; it != et; ++it)
        if (it->response.number == bpNumber)
            return it.key();
    return BreakpointId();
}

BreakpointId BreakHandler::findBreakpointByFunction(const QString &functionName) const
{
    ConstIterator it = m_storage.constBegin(), et = m_storage.constEnd();
    for ( ; it != et; ++it)
        if (it->data.functionName == functionName)
            return it.key();
    return BreakpointId();
}

BreakpointId BreakHandler::findBreakpointByAddress(quint64 address) const
{
    ConstIterator it = m_storage.constBegin(), et = m_storage.constEnd();
    for ( ; it != et; ++it)
        if (it->data.address == address || it->response.address == address)
            return it.key();
    return BreakpointId();
}

BreakpointId BreakHandler::findBreakpointByFileAndLine(const QString &fileName,
    int lineNumber, bool useMarkerPosition)
{
    ConstIterator it = m_storage.constBegin(), et = m_storage.constEnd();
    for ( ; it != et; ++it)
        if (it->isLocatedAt(fileName, lineNumber, useMarkerPosition))
            return it.key();
    return BreakpointId();
}

const BreakpointParameters &BreakHandler::breakpointData(BreakpointId id) const
{
    static BreakpointParameters dummy;
    ConstIterator it = m_storage.find(id);
    BREAK_ASSERT(it != m_storage.end(), return dummy);
    return it->data;
}

BreakpointId BreakHandler::findWatchpoint(const BreakpointParameters &data) const
{
    ConstIterator it = m_storage.constBegin(), et = m_storage.constEnd();
    for ( ; it != et; ++it)
        if (it->data.isWatchpoint()
                && it->data.address == data.address
                && it->data.size == data.size
                && it->data.bitpos == data.bitpos)
            return it.key();
    return BreakpointId();
}

void BreakHandler::saveBreakpoints()
{
    const QString one = _("1");
    //qDebug() << "SAVING BREAKPOINTS...";
    QTC_ASSERT(debuggerCore(), return);
    QList<QVariant> list;
    ConstIterator it = m_storage.constBegin(), et = m_storage.constEnd();
    for ( ; it != et; ++it) {
        const BreakpointParameters &data = it->data;
        QMap<QString, QVariant> map;
        // Do not persist Watchpoints.
        if (data.isWatchpoint())
            continue;
        if (data.type != BreakpointByFileAndLine)
            map.insert(_("type"), data.type);
        if (!data.fileName.isEmpty())
            map.insert(_("filename"), data.fileName);
        if (data.lineNumber)
            map.insert(_("linenumber"), data.lineNumber);
        if (!data.functionName.isEmpty())
            map.insert(_("funcname"), data.functionName);
        if (data.address)
            map.insert(_("address"), data.address);
        if (!data.condition.isEmpty())
            map.insert(_("condition"), data.condition);
        if (data.ignoreCount)
            map.insert(_("ignorecount"), data.ignoreCount);
        if (data.threadSpec >= 0)
            map.insert(_("threadspec"), data.threadSpec);
        if (!data.enabled)
            map.insert(_("disabled"), one);
        if (data.pathUsage != BreakpointPathUsageEngineDefault)
            map.insert(_("usefullpath"), QString::number(data.pathUsage));
        if (data.tracepoint)
            map.insert(_("tracepoint"), one);
        if (!data.module.isEmpty())
            map.insert(_("module"), data.module);
        if (!data.command.isEmpty())
            map.insert(_("command"), data.command);
        list.append(map);
    }
    debuggerCore()->setSessionValue("Breakpoints", list);
    //qDebug() << "SAVED BREAKPOINTS" << this << list.size();
}

void BreakHandler::loadBreakpoints()
{
    QTC_ASSERT(debuggerCore(), return);
    //qDebug() << "LOADING BREAKPOINTS...";
    QVariant value = debuggerCore()->sessionValue("Breakpoints");
    QList<QVariant> list = value.toList();
    //clear();
    foreach (const QVariant &var, list) {
        const QMap<QString, QVariant> map = var.toMap();
        BreakpointParameters data(BreakpointByFileAndLine);
        QVariant v = map.value(_("filename"));
        if (v.isValid())
            data.fileName = v.toString();
        v = map.value(_("linenumber"));
        if (v.isValid())
            data.lineNumber = v.toString().toInt();
        v = map.value(_("condition"));
        if (v.isValid())
            data.condition = v.toString().toLatin1();
        v = map.value(_("address"));
        if (v.isValid())
            data.address = v.toString().toULongLong();
        v = map.value(_("ignorecount"));
        if (v.isValid())
            data.ignoreCount = v.toString().toInt();
        v = map.value(_("threadspec"));
        if (v.isValid())
            data.threadSpec = v.toString().toInt();
        v = map.value(_("funcname"));
        if (v.isValid())
            data.functionName = v.toString();
        v = map.value(_("disabled"));
        if (v.isValid())
            data.enabled = !v.toInt();
        v = map.value(_("usefullpath"));
        if (v.isValid())
            data.pathUsage = static_cast<BreakpointPathUsage>(v.toInt());
        v = map.value(_("tracepoint"));
        if (v.isValid())
            data.tracepoint = bool(v.toInt());
        v = map.value(_("type"));
        if (v.isValid() && v.toInt() != UnknownType)
            data.type = BreakpointType(v.toInt());
        v = map.value(_("module"));
        if (v.isValid())
            data.module = v.toString();
        v = map.value(_("command"));
        if (v.isValid())
            data.command = v.toString();
        appendBreakpoint(data);
    }
    //qDebug() << "LOADED BREAKPOINTS" << this << list.size();
}

void BreakHandler::updateMarkers()
{
    ConstIterator it = m_storage.constBegin(), et = m_storage.constEnd();
    for ( ; it != et; ++it)
        updateMarker(it.key());
}

void BreakHandler::updateMarker(BreakpointId id)
{
    Iterator it = m_storage.find(id);
    BREAK_ASSERT(it != m_storage.end(), return);

    QString markerFileName = it->markerFileName();
    int markerLineNumber = it->markerLineNumber();
    if (it->marker && (markerFileName != it->marker->fileName()
                || markerLineNumber != it->marker->lineNumber()))
        it->destroyMarker();

    if (!it->marker && !markerFileName.isEmpty() && markerLineNumber > 0)
        it->marker = new BreakpointMarker(id, markerFileName, markerLineNumber);
}

QVariant BreakHandler::headerData(int section,
    Qt::Orientation orientation, int role) const
{
    if (orientation == Qt::Horizontal && role == Qt::DisplayRole) {
        static QString headers[] = {
            tr("Number"),  tr("Function"), tr("File"), tr("Line"),
            tr("Address"), tr("Condition"), tr("Ignore"), tr("Threads")
        };
        return headers[section];
    }
    return QVariant();
}

BreakpointId BreakHandler::findBreakpointByIndex(const QModelIndex &index) const
{
    int r = index.row();
    ConstIterator it = m_storage.constBegin(), et = m_storage.constEnd();
    for (int i = 0; it != et; ++it, ++i)
        if (i == r)
            return it.key();
    return BreakpointId();
}

BreakpointIds BreakHandler::findBreakpointsByIndex(const QList<QModelIndex> &list) const
{
    QSet<BreakpointId> ids;
    foreach (const QModelIndex &index, list)
        ids.insert(findBreakpointByIndex(index));
    return ids.toList();
}

Qt::ItemFlags BreakHandler::flags(const QModelIndex &index) const
{
//    switch (index.column()) {
//        //case 0:
//        //    return Qt::ItemIsUserCheckable | Qt::ItemIsEnabled;
//        default:
            return QAbstractTableModel::flags(index);
//    }
}

QString BreakHandler::displayFromThreadSpec(int spec)
{
    return spec == -1 ? BreakHandler::tr("(all)") : QString::number(spec);
}

int BreakHandler::threadSpecFromDisplay(const QString &str)
{
    bool ok = false;
    int result = str.toInt(&ok);
    return ok ? result : -1;
}

QVariant BreakHandler::data(const QModelIndex &mi, int role) const
{
    static const QString empty = QString(QLatin1Char('-'));

    if (!mi.isValid())
        return QVariant();

    BreakpointId id = findBreakpointByIndex(mi);
    //qDebug() << "DATA: " << id << role << mi.column();
    ConstIterator it = m_storage.find(id);
    BREAK_ASSERT(it != m_storage.end(), return QVariant());
    const BreakpointParameters &data = it->data;
    const BreakpointResponse &response = it->response;

    bool orig = false;
    switch (it->state) {
        case BreakpointInsertRequested:
        case BreakpointInsertProceeding:
        case BreakpointChangeRequested:
        case BreakpointChangeProceeding:
        case BreakpointInserted:
        case BreakpointRemoveRequested:
        case BreakpointRemoveProceeding:
            break;
        case BreakpointNew:
        case BreakpointDead:
            orig = true;
            break;
    };

    switch (mi.column()) {
        case 0:
            if (role == Qt::DisplayRole) {
                return QString::number(id);
                //return QString("%1 - %2").arg(id).arg(response.number);
            }
            if (role == Qt::DecorationRole)
                return it->icon();
            break;
        case 1:
            if (role == Qt::DisplayRole) {
                if (!response.functionName.isEmpty())
                    return response.functionName;
                if (!data.functionName.isEmpty())
                    return data.functionName;
                if (data.type == BreakpointAtMain
                        || data.type == BreakpointAtThrow
                        || data.type == BreakpointAtCatch
                        || data.type == BreakpointAtFork
                        || data.type == BreakpointAtExec
                        //|| data.type == BreakpointAtVFork
                        || data.type == BreakpointAtSysCall)
                    return typeToString(data.type);
                if (data.type == Watchpoint)
                    return tr("Watchpoint at 0x%1").arg(data.address, 0, 16);
                return empty;
            }
            break;
        case 2:
            if (role == Qt::DisplayRole) {
                QString str;
                if (!response.fileName.isEmpty())
                    str = response.fileName;
                if (str.isEmpty() && !data.fileName.isEmpty())
                    str = data.fileName;
                if (str.isEmpty()) {
                    QString s = QFileInfo(str).fileName();
                    if (!s.isEmpty())
                        str = s;
                }
                // FIXME: better?
                //if (data.multiple && str.isEmpty() && !response.fileName.isEmpty())
                //    str = response.fileName;
                if (!str.isEmpty())
                    return QDir::toNativeSeparators(str);
                return empty;
            }
            break;
        case 3:
            if (role == Qt::DisplayRole) {
                if (response.lineNumber > 0)
                    return response.lineNumber;
                if (data.lineNumber > 0)
                    return data.lineNumber;
                return empty;
            }
            if (role == Qt::UserRole + 1)
                return data.lineNumber;
            break;
        case 4:
            if (role == Qt::DisplayRole) {
                QString displayValue;
                const quint64 address = orig ? data.address : response.address;
                if (address)
                    displayValue += QString::fromAscii("0x%1").arg(address, 0, 16);
                if (0 && !response.extra.isEmpty()) {
                    if (!displayValue.isEmpty())
                        displayValue += QLatin1Char(' ');
                    displayValue += QString::fromAscii(response.extra);
                }
                return displayValue;
            }
            break;
        case 5:
            if (role == Qt::DisplayRole)
                return orig ? data.condition : response.condition;
            if (role == Qt::ToolTipRole)
                return tr("Breakpoint will only be hit if this condition is met.");
            if (role == Qt::UserRole + 1)
                return data.condition;
            break;
        case 6:
            if (role == Qt::DisplayRole) {
                const int ignoreCount =
                    orig ? data.ignoreCount : response.ignoreCount;
                return ignoreCount ? QVariant(ignoreCount) : QVariant(QString());
            }
            if (role == Qt::ToolTipRole)
                return tr("Breakpoint will only be hit after being ignored so many times.");
            if (role == Qt::UserRole + 1)
                return data.ignoreCount;
            break;
        case 7:
            if (role == Qt::DisplayRole)
                return displayFromThreadSpec(orig ? data.threadSpec : response.threadSpec);
            if (role == Qt::ToolTipRole)
                return tr("Breakpoint will only be hit in the specified thread(s).");
            if (role == Qt::UserRole + 1)
                return displayFromThreadSpec(data.threadSpec);
            break;
    }
    switch (role) {
    case Qt::ToolTipRole:
        if (debuggerCore()->boolSetting(UseToolTipsInBreakpointsView))
                return QVariant(it->toToolTip());
        break;
    case EngineCapabilitiesRole:  {
        const unsigned caps = it.value().engine ?
                              it.value().engine->debuggerCapabilities() :
                              unsigned(AllDebuggerCapabilities);
        return QVariant(caps);
    }
    }
    return QVariant();
}

#define GETTER(type, getter) \
type BreakHandler::getter(BreakpointId id) const \
{ \
    ConstIterator it = m_storage.find(id); \
    BREAK_ASSERT(it != m_storage.end(), \
        qDebug() << "ID" << id << "NOT KNOWN"; \
        return type()); \
    return it->data.getter; \
}

#define SETTER(type, getter, setter) \
void BreakHandler::setter(BreakpointId id, const type &value) \
{ \
    Iterator it = m_storage.find(id); \
    BREAK_ASSERT(it != m_storage.end(), \
        qDebug() << "ID" << id << "NOT KNOWN"; return); \
    if (it->data.getter == value) \
        return; \
    it->data.getter = value; \
    if (it->state != BreakpointNew) { \
        it->state = BreakpointChangeRequested; \
        scheduleSynchronization(); \
    } \
}

#define PROPERTY(type, getter, setter) \
    GETTER(type, getter) \
    SETTER(type, getter, setter)


PROPERTY(BreakpointPathUsage, pathUsage, setPathUsage)
PROPERTY(QString, fileName, setFileName)
PROPERTY(QString, functionName, setFunctionName)
PROPERTY(BreakpointType, type, setType)
PROPERTY(int, threadSpec, setThreadSpec)
PROPERTY(QByteArray, condition, setCondition)
GETTER(int, lineNumber)
PROPERTY(quint64, address, setAddress)
PROPERTY(int, ignoreCount, setIgnoreCount)

bool BreakHandler::isEnabled(BreakpointId id) const
{
    ConstIterator it = m_storage.find(id);
    BREAK_ASSERT(it != m_storage.end(), return false);
    return it->data.enabled;
}

void BreakHandler::setEnabled(BreakpointId id, bool on)
{
    Iterator it = m_storage.find(id);
    BREAK_ASSERT(it != m_storage.end(), return);
    //qDebug() << "SET ENABLED: " << id << it->data.isEnabled() << on;
    if (it->data.enabled == on)
        return;
    it->data.enabled = on;
    it->destroyMarker();
    updateMarker(id);
    if (it->engine) {
        it->state = BreakpointChangeRequested;
        scheduleSynchronization();
    }
}

bool BreakHandler::isTracepoint(BreakpointId id) const
{
    ConstIterator it = m_storage.find(id);
    BREAK_ASSERT(it != m_storage.end(), return false);
    return it->data.tracepoint;
}

void BreakHandler::setTracepoint(BreakpointId id, bool on)
{
    Iterator it = m_storage.find(id);
    BREAK_ASSERT(it != m_storage.end(), return);
    if (it->data.tracepoint == on)
        return;
    it->data.tracepoint = on;
    it->destroyMarker();

    updateMarker(id);
    if (it->engine) {
        it->state = BreakpointChangeRequested;
        scheduleSynchronization();
    }
}

void BreakHandler::setMarkerFileAndLine(BreakpointId id,
    const QString &fileName, int lineNumber)
{
    Iterator it = m_storage.find(id);
    BREAK_ASSERT(it != m_storage.end(), qDebug() << id; return);
    if (it->response.fileName == fileName && it->response.lineNumber == lineNumber)
        return;
    it->response.fileName = fileName;
    it->response.lineNumber = lineNumber;
    it->destroyMarker();
    updateMarker(id);
    emit layoutChanged();
}

BreakpointState BreakHandler::state(BreakpointId id) const
{
    ConstIterator it = m_storage.find(id);
    BREAK_ASSERT(it != m_storage.end(), qDebug() << id; return BreakpointDead);
    return it->state;
}

DebuggerEngine *BreakHandler::engine(BreakpointId id) const
{
    ConstIterator it = m_storage.find(id);
    BREAK_ASSERT(it != m_storage.end(), qDebug() << id; return 0);
    return it->engine;
}

void BreakHandler::setEngine(BreakpointId id, DebuggerEngine *value)
{
    Iterator it = m_storage.find(id);
    BREAK_ASSERT(it != m_storage.end(), qDebug() << id; return);
    QTC_ASSERT(it->state == BreakpointNew, qDebug() << id);
    QTC_ASSERT(!it->engine, qDebug() << id; return);
    it->engine = value;
    it->state = BreakpointInsertRequested;
    it->response = BreakpointResponse();
    it->response.fileName = it->data.fileName;
    updateMarker(id);
    scheduleSynchronization();
}

static bool isAllowedTransition(BreakpointState from, BreakpointState to)
{
    switch (from) {
    case BreakpointNew:
        return to == BreakpointInsertRequested;
    case BreakpointInsertRequested:
        return to == BreakpointInsertProceeding;
    case BreakpointInsertProceeding:
        return to == BreakpointInserted
            || to == BreakpointDead
            || to == BreakpointChangeRequested;
    case BreakpointChangeRequested:
        return to == BreakpointChangeProceeding;
    case BreakpointChangeProceeding:
        return to == BreakpointInserted
            || to == BreakpointDead;
    case BreakpointInserted:
        return to == BreakpointChangeRequested
            || to == BreakpointRemoveRequested;
    case BreakpointRemoveRequested:
        return to == BreakpointRemoveProceeding;
    case BreakpointRemoveProceeding:
        return to == BreakpointDead;
    case BreakpointDead:
        return false;
    }
    qDebug() << "UNKNOWN BREAKPOINT STATE:" << from;
    return false;
}

void BreakHandler::setState(BreakpointId id, BreakpointState state)
{
    Iterator it = m_storage.find(id);
    //qDebug() << "BREAKPOINT STATE TRANSITION" << id << it->state << state;
    BREAK_ASSERT(it != m_storage.end(), qDebug() << id; return);
    QTC_ASSERT(isAllowedTransition(it->state, state),
        qDebug() << "UNEXPECTED BREAKPOINT STATE TRANSITION"
            << it->state << state);

    if (it->state == state) {
        qDebug() << "STATE UNCHANGED: " << id << state;
        return;
    }

    it->state = state;
    layoutChanged();
}

void BreakHandler::notifyBreakpointChangeAfterInsertNeeded(BreakpointId id)
{
    QTC_ASSERT(state(id) == BreakpointInsertProceeding, qDebug() << state(id));
    setState(id, BreakpointChangeRequested);
}

void BreakHandler::notifyBreakpointInsertProceeding(BreakpointId id)
{
    QTC_ASSERT(state(id) == BreakpointInsertRequested, qDebug() << state(id));
    setState(id, BreakpointInsertProceeding);
}

void BreakHandler::notifyBreakpointInsertOk(BreakpointId id)
{
    QTC_ASSERT(state(id) == BreakpointInsertProceeding, qDebug() << state(id));
    setState(id, BreakpointInserted);
    ConstIterator it = m_storage.find(id);
    BREAK_ASSERT(it != m_storage.end(), return);
}

void BreakHandler::notifyBreakpointInsertFailed(BreakpointId id)
{
    QTC_ASSERT(state(id) == BreakpointInsertProceeding, qDebug() << state(id));
    setState(id, BreakpointDead);
}

void BreakHandler::notifyBreakpointRemoveProceeding(BreakpointId id)
{
    QTC_ASSERT(state(id) == BreakpointRemoveRequested, qDebug() << state(id));
    setState(id, BreakpointRemoveProceeding);
}

void BreakHandler::notifyBreakpointRemoveOk(BreakpointId id)
{
    QTC_ASSERT(state(id) == BreakpointRemoveProceeding, qDebug() << state(id));
    setState(id, BreakpointDead);
    cleanupBreakpoint(id);
}

void BreakHandler::notifyBreakpointRemoveFailed(BreakpointId id)
{
    QTC_ASSERT(state(id) == BreakpointRemoveProceeding, qDebug() << state(id));
    setState(id, BreakpointDead);
    cleanupBreakpoint(id);
}

void BreakHandler::notifyBreakpointChangeProceeding(BreakpointId id)
{
    QTC_ASSERT(state(id) == BreakpointChangeRequested, qDebug() << state(id));
    setState(id, BreakpointChangeProceeding);
}

void BreakHandler::notifyBreakpointChangeOk(BreakpointId id)
{
    QTC_ASSERT(state(id) == BreakpointChangeProceeding, qDebug() << state(id));
    setState(id, BreakpointInserted);
}

void BreakHandler::notifyBreakpointChangeFailed(BreakpointId id)
{
    QTC_ASSERT(state(id) == BreakpointChangeProceeding, qDebug() << state(id));
    setState(id, BreakpointDead);
}

void BreakHandler::notifyBreakpointReleased(BreakpointId id)
{
    //QTC_ASSERT(state(id) == BreakpointChangeProceeding, qDebug() << state(id));
    Iterator it = m_storage.find(id);
    BREAK_ASSERT(it != m_storage.end(), return);
    it->state = BreakpointNew;
    it->engine = 0;
    it->response = BreakpointResponse();
    delete it->marker;
    it->marker = 0;
    updateMarker(id);
    layoutChanged();
}

void BreakHandler::notifyBreakpointAdjusted(BreakpointId id,
        const BreakpointParameters &data)
{
    QTC_ASSERT(state(id) == BreakpointInserted, qDebug() << state(id));
    Iterator it = m_storage.find(id);
    BREAK_ASSERT(it != m_storage.end(), return);
    it->data = data;
    //if (it->needsChange())
    //    setState(id, BreakpointChangeRequested);
}

void BreakHandler::notifyBreakpointNeedsReinsertion(BreakpointId id)
{
    QTC_ASSERT(state(id) == BreakpointChangeProceeding, qDebug() << state(id));
    Iterator it = m_storage.find(id);
    BREAK_ASSERT(it != m_storage.end(), return);
    it->state = BreakpointInsertRequested;
}

void BreakHandler::removeBreakpoint(BreakpointId id)
{
    Iterator it = m_storage.find(id);
    BREAK_ASSERT(it != m_storage.end(), return);
    switch (it->state) {
    case BreakpointInserted:
        setState(id, BreakpointRemoveRequested);
        scheduleSynchronization();
        break;
    case BreakpointNew:
        it->state = BreakpointDead;
        cleanupBreakpoint(id);
        break;
    default:
        qWarning("Warning: Cannot remove breakpoint %llu in state '%s'.",
               id, qPrintable(stateToString(it->state)));
        it->state = BreakpointRemoveRequested;
        break;
    }
}

void BreakHandler::appendBreakpoint(const BreakpointParameters &data)
{
    QTC_ASSERT(data.type != UnknownType, return);

    // Ok to be not thread-safe. The order does not matter and only the gui
    // produces authoritative ids.
    static quint64 currentId = 0;

    BreakpointId id(++currentId);
    BreakpointItem item;
    item.data = data;
    item.response.fileName = data.fileName;
    item.response.lineNumber = data.lineNumber;

    const int row = m_storage.size();
    beginInsertRows(QModelIndex(), row, row);
    m_storage.insert(id, item);
    endInsertRows();

    updateMarker(id);
    scheduleSynchronization();

}

void BreakHandler::saveSessionData()
{
    saveBreakpoints();
}

void BreakHandler::loadSessionData()
{
    m_storage.clear();
    loadBreakpoints();
}

void BreakHandler::removeSessionData()
{
    Iterator it = m_storage.begin(), et = m_storage.end();
    for ( ; it != et; ++it)
        it->destroyMarker();
    m_storage.clear();
    layoutChanged();
}

void BreakHandler::breakByFunction(const QString &functionName)
{
    // One breakpoint per function is enough for now. This does not handle
    // combinations of multiple conditions and ignore counts, though.
    ConstIterator it = m_storage.constBegin(), et = m_storage.constEnd();
    for ( ; it != et; ++it) {
        const BreakpointParameters &data = it->data;
        if (data.functionName == functionName
                && data.condition.isEmpty()
                && data.ignoreCount == 0)
            return;
    }
    BreakpointParameters data(BreakpointByFunction);
    data.functionName = functionName;
    appendBreakpoint(data);
}

QIcon BreakHandler::icon(BreakpointId id) const
{
    ConstIterator it = m_storage.find(id);
    BREAK_ASSERT(it != m_storage.end(), qDebug() << "NO ICON FOR ID" << id;
        return pendingBreakpointIcon());
    return it->icon();
}

void BreakHandler::scheduleSynchronization()
{
    if (m_syncTimerId == -1)
        m_syncTimerId = startTimer(10);
}

void BreakHandler::timerEvent(QTimerEvent *event)
{
    QTC_ASSERT(event->timerId() == m_syncTimerId, return);
    killTimer(m_syncTimerId);
    m_syncTimerId = -1;
    saveBreakpoints();  // FIXME: remove?
    debuggerCore()->synchronizeBreakpoints();
}

void BreakHandler::gotoLocation(BreakpointId id) const
{
    ConstIterator it = m_storage.find(id);
    BREAK_ASSERT(it != m_storage.end(), return);
    DebuggerEngine *engine = debuggerCore()->currentEngine();
    if (it->data.type == BreakpointByAddress) {
        if (engine)
            engine->gotoLocation(it->data.address);
    } else {
        if (engine)
            engine->gotoLocation(
                Location(it->markerFileName(), it->markerLineNumber(), false));
    }
}

void BreakHandler::updateLineNumberFromMarker(BreakpointId id, int lineNumber)
{
    Iterator it = m_storage.find(id);
    it->response.pending = false;
    BREAK_ASSERT(it != m_storage.end(), return);
    if (it->response.lineNumber != lineNumber) {
        // FIXME: Should we tell gdb about the change?
        it->response.lineNumber = lineNumber;
    }
    // Ignore updates to the "real" line number while the debugger is
    // running, as this can be triggered by moving the breakpoint to
    // the next line that generated code.
    if (it->response.number == 0) {
        // FIXME: Do we need yet another data member?
        it->data.lineNumber = lineNumber;
    }
    updateMarker(id);
    emit layoutChanged();
}

BreakpointIds BreakHandler::allBreakpointIds() const
{
    BreakpointIds ids;
    ConstIterator it = m_storage.constBegin(), et = m_storage.constEnd();
    for ( ; it != et; ++it)
        ids.append(it.key());
    return ids;
}

BreakpointIds BreakHandler::unclaimedBreakpointIds() const
{
    return engineBreakpointIds(0);
}

BreakpointIds BreakHandler::engineBreakpointIds(DebuggerEngine *engine) const
{
    BreakpointIds ids;
    ConstIterator it = m_storage.constBegin(), et = m_storage.constEnd();
    for ( ; it != et; ++it)
        if (it->engine == engine)
            ids.append(it.key());
    return ids;
}

void BreakHandler::cleanupBreakpoint(BreakpointId id)
{
    QTC_ASSERT(state(id) == BreakpointDead, qDebug() << state(id));
    BreakpointItem item = m_storage.take(id);
    item.destroyMarker();
    layoutChanged();
}

const BreakpointResponse &BreakHandler::response(BreakpointId id) const
{
    static BreakpointResponse dummy;
    ConstIterator it = m_storage.find(id);
<<<<<<< HEAD
    //QTC_ASSERT(it != m_storage.end(), qDebug() << id; return dummy);
    if (it == m_storage.end())
        return dummy;
=======
    BREAK_ASSERT(it != m_storage.end(), qDebug() << id; return dummy);
>>>>>>> d7e1d74a
    return it->response;
}

bool BreakHandler::needsChange(BreakpointId id) const
{
    ConstIterator it = m_storage.find(id);
    BREAK_ASSERT(it != m_storage.end(), return false);
    return it->needsChange();
}

void BreakHandler::setResponse(BreakpointId id,
    const BreakpointResponse &response, bool takeOver)
{
    Iterator it = m_storage.find(id);
    BREAK_ASSERT(it != m_storage.end(), return);
    BreakpointItem &item = it.value();
    item.response = response;
    item.destroyMarker();
    // Take over corrected values from response.
    if (takeOver) {
        if (item.data.type == BreakpointByFileAndLine
            && response.correctedLineNumber > 0)
            item.data.lineNumber = response.correctedLineNumber;
        if ((item.data.type == BreakpointByFileAndLine
                    || item.data.type == BreakpointByFunction)
                && !response.module.isEmpty())
            item.data.module = response.module;
    }
    updateMarker(id);
}

void BreakHandler::changeBreakpointData(BreakpointId id,
    const BreakpointParameters &data, BreakpointParts parts)
{
    Iterator it = m_storage.find(id);
    BREAK_ASSERT(it != m_storage.end(), return);
    if (data == it->data)
        return;
    it->data = data;
    if (parts == NoParts) {
        it->destroyMarker();
        updateMarker(id);
        layoutChanged();
    } else if (it->needsChange() && it->engine && it->state != BreakpointNew) {
        setState(id, BreakpointChangeRequested);
        scheduleSynchronization();
    }
}

//////////////////////////////////////////////////////////////////
//
// Storage
//
//////////////////////////////////////////////////////////////////

BreakHandler::BreakpointItem::BreakpointItem()
  : state(BreakpointNew), engine(0), marker(0)
{}

void BreakHandler::BreakpointItem::destroyMarker()
{
    BreakpointMarker *m = marker;
    marker = 0;
    delete m;
}

QString BreakHandler::BreakpointItem::markerFileName() const
{
    // Some heuristics to find a "good" file name.
    if (!data.fileName.isEmpty()) {
        QFileInfo fi(data.fileName);
        if (fi.exists())
            return fi.absoluteFilePath();
    }
    if (!response.fileName.isEmpty()) {
        QFileInfo fi(response.fileName);
        if (fi.exists())
            return fi.absoluteFilePath();
    }
    if (response.fileName.endsWith(data.fileName))
        return response.fileName;
    if (data.fileName.endsWith(response.fileName))
        return data.fileName;
    return response.fileName.size() > data.fileName.size()
        ? response.fileName : data.fileName;
}


int BreakHandler::BreakpointItem::markerLineNumber() const
{
    return response.lineNumber ? response.lineNumber : data.lineNumber;
}

static void formatAddress(QTextStream &str, quint64 address)
{
    if (address) {
        str << "0x";
        str.setIntegerBase(16);
        str << address;
        str.setIntegerBase(10);
    }
}

bool BreakHandler::BreakpointItem::needsChange() const
{
    if (!data.conditionsMatch(response.condition))
        return true;
    if (data.ignoreCount != response.ignoreCount)
        return true;
    if (data.enabled != response.enabled)
        return true;
    if (data.threadSpec != response.threadSpec)
        return true;
    if (data.command != response.command)
        return true;
    return false;
}

bool BreakHandler::BreakpointItem::isLocatedAt
    (const QString &fileName, int lineNumber, bool useMarkerPosition) const
{
    int line = useMarkerPosition ? response.lineNumber : data.lineNumber;
    return lineNumber == line
        && (fileNameMatch(fileName, response.fileName)
            || fileNameMatch(fileName, markerFileName()));
}

QIcon BreakHandler::BreakpointItem::icon() const
{
    // FIXME: This seems to be called on each cursor blink as soon as the
    // cursor is near a line with a breakpoint marker (+/- 2 lines or so).
    if (data.isTracepoint())
        return BreakHandler::tracepointIcon();
    if (data.type == Watchpoint)
        return BreakHandler::watchpointIcon();
    if (!data.enabled)
        return BreakHandler::disabledBreakpointIcon();
    if (state == BreakpointInserted)
        return BreakHandler::breakpointIcon();
    return BreakHandler::pendingBreakpointIcon();
}

QString BreakHandler::BreakpointItem::toToolTip() const
{
    QString rc;
    QTextStream str(&rc);
    str << "<html><body><table>"
        //<< "<tr><td>" << tr("Id:") << "</td><td>" << m_id << "</td></tr>"
        << "<tr><td>" << tr("State:")
        << "</td><td>" << (data.enabled ? tr("Enabled") : tr("Disabled"));
    if (response.pending)
        str << tr(", pending");
    str << ", " << state << "   (" << stateToString(state) << ")</td></tr>";
    if (engine) {
        str << "<tr><td>" << tr("Engine:")
        << "</td><td>" << engine->objectName() << "</td></tr>";
    }
    if (!response.pending) {
        str << "<tr><td>" << tr("Breakpoint Number:")
            << "</td><td>" << response.number << "</td></tr>";
    }
    str << "<tr><td>" << tr("Breakpoint Type:")
        << "</td><td>" << typeToString(data.type) << "</td></tr>";
    if (!response.extra.isEmpty()) {
        str << "<tr><td>" << tr("Extra Information:")
            << "</td><td>" << response.extra << "</td></tr>";    }
    str << "<tr><td>" << tr("Marker File:")
        << "</td><td>" << QDir::toNativeSeparators(markerFileName()) << "</td></tr>"
        << "<tr><td>" << tr("Marker Line:")
        << "</td><td>" << markerLineNumber() << "</td></tr>"
        << "</table><br><hr><table>"
        << "<tr><th>" << tr("Property")
        << "</th><th>" << tr("Requested")
        << "</th><th>" << tr("Obtained") << "</th></tr>"
        << "<tr><td>" << tr("Internal Number:")
        << "</td><td>&mdash;</td><td>" << response.number << "</td></tr>";
    if (data.type == BreakpointByFunction) {
        str << "<tr><td>" << tr("Function Name:")
        << "</td><td>" << data.functionName
        << "</td><td>" << response.functionName
        << "</td></tr>";
    }
    if (data.type == BreakpointByFileAndLine) {
    str << "<tr><td>" << tr("File Name:")
        << "</td><td>" << QDir::toNativeSeparators(data.fileName)
        << "</td><td>" << QDir::toNativeSeparators(response.fileName)
        << "</td></tr>"
        << "<tr><td>" << tr("Line Number:")
        << "</td><td>" << data.lineNumber
        << "</td><td>" << response.lineNumber << "</td></tr>"
        << "<tr><td>" << tr("Corrected Line Number:")
        << "</td><td>-"
        << "</td><td>" << response.correctedLineNumber << "</td></tr>";
    }
    if (data.type == BreakpointByFunction || data.type == BreakpointByFileAndLine) {
        str << "<tr><td>" << tr("Module:")
            << "</td><td>" << data.module
            << "</td><td>" << response.module
            << "</td></tr>";
    }
    str << "<tr><td>" << tr("Breakpoint Address:")
        << "</td><td>";
    formatAddress(str, data.address);
    str << "</td><td>";
    formatAddress(str, response.address);
    str << "</td></tr>";
    if (response.multiple) {
        str << "<tr><td>" << tr("Multiple Addresses:")
            << "</td><td>";
        foreach (quint64 address, response.addresses) {
            formatAddress(str, address);
            str << " ";
        }
        str << "</td></tr>";
    }
    if (!data.command.isEmpty() || !response.command.isEmpty()) {
        str << "<tr><td>" << tr("Command:")
            << "</td><td>" << data.command
            << "</td><td>" << response.command
            << "</td></tr>";
    }
    if (!data.condition.isEmpty() || !response.condition.isEmpty()) {
        str << "<tr><td>" << tr("Condition:")
            << "</td><td>" << data.condition
            << "</td><td>" << response.condition
            << "</td></tr>";
    }
    if (data.ignoreCount || response.ignoreCount) {
        str << "<tr><td>" << tr("Ignore Count:") << "</td><td>";
        if (data.ignoreCount)
            str << data.ignoreCount;
        str << "</td><td>";
        if (response.ignoreCount)
            str << response.ignoreCount;
        str << "</td></tr>";
    }
    if (data.threadSpec >= 0 || response.threadSpec >= 0) {
        str << "<tr><td>" << tr("Thread Specification:")
            << "</td><td>";
        if (data.threadSpec >= 0)
            str << data.threadSpec;
        str << "</td><td>";
        if (response.threadSpec >= 0)
            str << response.threadSpec;
        str << "</td></tr>";
    }
    str  << "</table></body></html>";
    return rc;
}

} // namespace Internal
} // namespace Debugger<|MERGE_RESOLUTION|>--- conflicted
+++ resolved
@@ -1058,13 +1058,9 @@
 {
     static BreakpointResponse dummy;
     ConstIterator it = m_storage.find(id);
-<<<<<<< HEAD
-    //QTC_ASSERT(it != m_storage.end(), qDebug() << id; return dummy);
+    BREAK_ASSERT(it != m_storage.end(), qDebug() << id; return dummy);
     if (it == m_storage.end())
         return dummy;
-=======
-    BREAK_ASSERT(it != m_storage.end(), qDebug() << id; return dummy);
->>>>>>> d7e1d74a
     return it->response;
 }
 

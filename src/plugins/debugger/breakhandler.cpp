/**************************************************************************
**
** This file is part of Qt Creator
**
** Copyright (c) 2010 Nokia Corporation and/or its subsidiary(-ies).
**
** Contact: Nokia Corporation (qt-info@nokia.com)
**
** Commercial Usage
**
** Licensees holding valid Qt Commercial licenses may use this file in
** accordance with the Qt Commercial License Agreement provided with the
** Software or, alternatively, in accordance with the terms contained in
** a written agreement between you and Nokia.
**
** GNU Lesser General Public License Usage
**
** Alternatively, this file may be used under the terms of the GNU Lesser
** General Public License version 2.1 as published by the Free Software
** Foundation and appearing in the file LICENSE.LGPL included in the
** packaging of this file.  Please review the following information to
** ensure the GNU Lesser General Public License version 2.1 requirements
** will be met: http://www.gnu.org/licenses/old-licenses/lgpl-2.1.html.
**
** If you are unsure which license is appropriate for your use, please
** contact the sales department at http://qt.nokia.com/contact.
**
**************************************************************************/

#include "breakhandler.h"

#include "debuggeractions.h"
#include "debuggerengine.h"
#include "debuggerplugin.h"
#include "debuggerstringutils.h"
#include "threadshandler.h"
#include "stackhandler.h"
#include "stackframe.h"

#include <texteditor/basetextmark.h>
#include <utils/qtcassert.h>

#include <QtCore/QByteArray>
#include <QtCore/QFileInfo>


namespace Debugger {
namespace Internal {

static DebuggerPlugin *plugin() { return DebuggerPlugin::instance(); }


//////////////////////////////////////////////////////////////////
//
// BreakHandler
//
//////////////////////////////////////////////////////////////////

BreakHandler::BreakHandler(Debugger::DebuggerEngine *engine)
  : m_breakpointIcon(_(":/debugger/images/breakpoint_16.png")),
    m_disabledBreakpointIcon(_(":/debugger/images/breakpoint_disabled_16.png")),
    m_pendingBreakPointIcon(_(":/debugger/images/breakpoint_pending_16.png")),
    //m_emptyIcon(_(":/debugger/images/watchpoint.png")),
    m_emptyIcon(_(":/debugger/images/breakpoint_pending_16.png")),
    //m_emptyIcon(_(":/debugger/images/debugger_empty_14.png")),
    m_watchpointIcon(_(":/debugger/images/watchpoint.png")),
    m_engine(engine),
    m_bp(0),
    m_masterList(false),
    m_lastFound(0),
    m_lastFoundQueried(false)
{
    QTC_ASSERT(m_engine, /**/);
}

BreakHandler::~BreakHandler()
{
    if (m_bp && m_masterList) {
        qDeleteAll(*m_bp);
        m_bp->clear();
        delete m_bp;
    }
    clear();
}

int BreakHandler::columnCount(const QModelIndex &parent) const
{
    return parent.isValid() ? 0 : 8;
}

int BreakHandler::rowCount(const QModelIndex &parent) const
{
    return parent.isValid() ? 0 : size();
}

bool BreakHandler::hasPendingBreakpoints() const
{
    for (int i = size() - 1; i >= 0; i--)
        if (at(i)->pending)
            return true;
    return false;
}

BreakpointData *BreakHandler::at(int index) const
{
    QTC_ASSERT(index < size(), return 0);
    QTC_ASSERT(m_bp,/**/);
    return m_bp->at(index);
}

void BreakHandler::removeAt(int index)
{
    QTC_ASSERT(m_bp,/**/);
    BreakpointData *data = at(index);
    m_bp->removeAt(index);
    delete data;
}

void BreakHandler::clear()
{
    m_enabled.clear();
    m_disabled.clear();
    m_removed.clear();
}

BreakpointData *BreakHandler::findSimilarBreakpoint(const BreakpointData *needle) const
{
    QTC_ASSERT(m_bp, /**/);
    // Search a breakpoint we might refer to.
    for (int index = 0; index != size(); ++index) {
        BreakpointData *data = (*m_bp)[index];
        if (data->isSimilarTo(needle))
            return data;
    }
    return 0;
}

BreakpointData *BreakHandler::findBreakpointByNumber(int bpNumber) const
{
    if (!size())
        return 0;
    QString numStr = QString::number(bpNumber);
    for (int index = 0; index != size(); ++index)
        if (at(index)->bpNumber == numStr)
            return at(index);
    return 0;
}

int BreakHandler::findWatchPointIndexByAddress(quint64 address) const
{
    for (int index = size() - 1; index >= 0; --index) {
        BreakpointData *bd = at(index);
        if (bd->type == BreakpointData::WatchpointType && bd->address == address)
            return index;
    }
    return -1;
}

bool BreakHandler::watchPointAt(quint64 address) const
{
    return findWatchPointIndexByAddress(address) != -1;
}

void BreakHandler::saveBreakpoints()
{
    //qDebug() << "SAVING BREAKPOINTS...";
    QTC_ASSERT(plugin(), return);
    QList<QVariant> list;
    for (int index = 0; index != size(); ++index) {
        const BreakpointData *data = at(index);
        QMap<QString, QVariant> map;
        // Do not persist Watchpoints.
        //if (data->type == BreakpointData::WatchpointType)
        //    continue;
        if (data->type != BreakpointData::BreakpointType)
            map.insert(_("type"), data->type);
        if (!data->fileName.isEmpty())
            map.insert(_("filename"), data->fileName);
        if (data->lineNumber)
            map.insert(_("linenumber"), QVariant(data->lineNumber));
        if (!data->funcName.isEmpty())
            map.insert(_("funcname"), data->funcName);
        if (data->address)
            map.insert(_("address"), data->address);
        if (!data->condition.isEmpty())
            map.insert(_("condition"), data->condition);
        if (data->ignoreCount)
            map.insert(_("ignorecount"), QVariant(data->ignoreCount));
        if (!data->threadSpec.isEmpty())
            map.insert(_("threadspec"), data->threadSpec);
        if (!data->enabled)
            map.insert(_("disabled"), _("1"));
        if (data->useFullPath)
            map.insert(_("usefullpath"), _("1"));
        list.append(map);
    }
    plugin()->setSessionValue("Breakpoints", list);
    //qDebug() << "SAVED BREAKPOINTS" << this << list.size();
}

void BreakHandler::loadBreakpoints()
{
    QTC_ASSERT(plugin(), return);
    //qDebug() << "LOADING BREAKPOINTS...";
    QVariant value = plugin()->sessionValue("Breakpoints");
    QList<QVariant> list = value.toList();
    clear();
    foreach (const QVariant &var, list) {
        const QMap<QString, QVariant> map = var.toMap();
        BreakpointData *data = new BreakpointData;
        QVariant v = map.value(_("filename"));
        if (v.isValid())
            data->fileName = v.toString();
        v = map.value(_("linenumber"));
        if (v.isValid())
            data->lineNumber = v.toString().toInt();
        v = map.value(_("condition"));
        if (v.isValid())
            data->condition = v.toString().toLatin1();
        v = map.value(_("address"));
        if (v.isValid())
            data->address = v.toString().toULongLong();
        v = map.value(_("ignorecount"));
        if (v.isValid())
            data->ignoreCount = v.toString().toInt();
        v = map.value(_("threadspec"));
        if (v.isValid())
            data->threadSpec = v.toString().toLatin1();
        v = map.value(_("funcname"));
        if (v.isValid())
            data->funcName = v.toString();
        v = map.value(_("disabled"));
        if (v.isValid())
            data->enabled = !v.toInt();
        v = map.value(_("usefullpath"));
        if (v.isValid())
            data->useFullPath = bool(v.toInt());
        v = map.value(_("type"));
        if (v.isValid())
            data->type = BreakpointData::Type(v.toInt());
        data->setMarkerFileName(data->fileName);
        data->setMarkerLineNumber(data->lineNumber);
        append(data);
    }
    //qDebug() << "LOADED BREAKPOINTS" << this << list.size();
}

void BreakHandler::updateMarkers()
{
    for (int index = 0; index != size(); ++index)
        at(index)->updateMarker();
    emit layoutChanged();
}

QVariant BreakHandler::headerData(int section,
    Qt::Orientation orientation, int role) const
{
    if (orientation == Qt::Horizontal && role == Qt::DisplayRole) {
        static QString headers[] = {
            tr("Number"),  tr("Function"), tr("File"), tr("Line"),
            tr("Condition"), tr("Ignore"), tr("Threads"), tr("Address")
        };
        return headers[section];
    }
    return QVariant();
}

QVariant BreakHandler::data(const QModelIndex &mi, int role) const
{
    static const QString empty = QString(QLatin1Char('-'));

    switch (role) {
        case CurrentThreadIdRole:
            QTC_ASSERT(m_engine, return QVariant());
            return m_engine->threadsHandler()->currentThreadId();

        case EngineActionsEnabledRole:
            QTC_ASSERT(m_engine, return QVariant());
            return m_engine->debuggerActionsEnabled();

        case EngineCapabilitiesRole:
            QTC_ASSERT(m_engine, return QVariant());
            return m_engine->debuggerCapabilities();

        default:
            break;
    }

    QTC_ASSERT(mi.isValid(), return QVariant());
    if (mi.row() >= size())
        return QVariant();

    BreakpointData *data = at(mi.row());

    if (role == BreakpointRole)
        return qVariantFromValue(data);

    if (role == BreakpointUseFullPathRole)
        return data->useFullPath;

    if (role == BreakpointFileNameRole)
        return data->fileName;

    if (role == BreakpointEnabledRole)
        return data->enabled;

    if (role == BreakpointFunctionNameRole)
        return data->funcName;

    if (role == BreakpointConditionRole)
        return data->condition;

    if (role == BreakpointIgnoreCountRole)
        return data->ignoreCount ? QVariant(data->ignoreCount) : QVariant(QString());

    if (role == BreakpointThreadSpecRole)
        return data->threadSpec;

    switch (mi.column()) {
        case 0:
            if (role == Qt::DisplayRole) {
                const QString str = data->bpNumber;
                return str.isEmpty() ? empty : str;
            }
            if (role == Qt::DecorationRole) {
                if (data->type == BreakpointData::WatchpointType)
                    return m_watchpointIcon;
                if (!data->enabled)
                    return m_disabledBreakpointIcon;
                return data->pending ? m_pendingBreakPointIcon : m_breakpointIcon;
            }
            break;
        case 1:
            if (role == Qt::DisplayRole) {
                const QString str = data->pending ? data->funcName : data->bpFuncName;
                return str.isEmpty() ? empty : str;
            }
            break;
        case 2:
            if (role == Qt::DisplayRole) {
                QString str = data->pending ? data->fileName : data->bpFileName;
                str = QFileInfo(str).fileName();
                // FIXME: better?
                //if (data->bpMultiple && str.isEmpty() && !data->markerFileName.isEmpty())
                //    str = data->markerFileName;
                str = str.isEmpty() ? empty : str;
                if (data->useFullPath)
                    str = "/.../" + str;
                return str;
            }
            break;
        case 3:
            if (role == Qt::DisplayRole) {
                // FIXME: better?
                //if (data->bpMultiple && str.isEmpty() && !data->markerFileName.isEmpty())
                //    str = data->markerLineNumber;
                const int nr = data->pending ? data->lineNumber : data->bpLineNumber;
                return nr ? QString::number(nr) : empty;
            }
            if (role == Qt::UserRole + 1)
                return data->lineNumber;
            break;
        case 4:
            if (role == Qt::DisplayRole)
                return data->pending ? data->condition : data->bpCondition;
            if (role == Qt::ToolTipRole)
                return tr("Breakpoint will only be hit if this condition is met.");
            if (role == Qt::UserRole + 1)
                return data->condition;
            break;
        case 5:
            if (role == Qt::DisplayRole) {
                const int ignoreCount = data->pending ? data->ignoreCount : data->bpIgnoreCount;
                return ignoreCount ? QVariant(ignoreCount) : QVariant(QString());
            }
            if (role == Qt::ToolTipRole)
                return tr("Breakpoint will only be hit after being ignored so many times.");
            if (role == Qt::UserRole + 1)
                return data->ignoreCount;
            break;
        case 6:
            if (role == Qt::DisplayRole) {
                if (data->pending)
                    return !data->threadSpec.isEmpty() ? data->threadSpec : tr("(all)");
                else
                    return !data->bpThreadSpec.isEmpty() ? data->bpThreadSpec : tr("(all)");
            }
            if (role == Qt::ToolTipRole)
                return tr("Breakpoint will only be hit in the specified thread(s).");
            if (role == Qt::UserRole + 1)
                return data->threadSpec;
            break;
        case 7:
            if (role == Qt::DisplayRole) {
                QString displayValue;
                const quint64 effectiveAddress = data->type == BreakpointData::WatchpointType ?
                              data->address : data->bpAddress;
                if (effectiveAddress)
                    displayValue += QString::fromAscii("0x%1").arg(effectiveAddress, 0, 16);
                if (!data->bpState.isEmpty()) {
                    if (!displayValue.isEmpty())
                        displayValue += QLatin1Char(' ');
                    displayValue += QString::fromAscii(data->bpState);
                }
                return displayValue;
            }
            break;
    }
    if (role == Qt::ToolTipRole)
        return theDebuggerBoolSetting(UseToolTipsInBreakpointsView)
                ? data->toToolTip() : QVariant();
    return QVariant();
}

Qt::ItemFlags BreakHandler::flags(const QModelIndex &index) const
{
//    switch (index.column()) {
//        //case 0:
//        //    return Qt::ItemIsUserCheckable | Qt::ItemIsEnabled;
//        default:
            return QAbstractTableModel::flags(index);
//    }
}

bool BreakHandler::setData(const QModelIndex &index, const QVariant &value, int role)
{
    switch (role) {
        case RequestActivateBreakpointRole: {
            const BreakpointData *data = at(value.toInt());
            QTC_ASSERT(data, return false);
            m_engine->gotoLocation(data->markerFileName(),
                data->markerLineNumber(), false);
            return true;
        }

        case RequestRemoveBreakpointByIndexRole: {
            BreakpointData *data = at(value.toInt());
            QTC_ASSERT(data, return false);
            removeBreakpoint(data);
            return true;
        }

        case RequestSynchronizeBreakpointsRole:
            QTC_ASSERT(m_engine, return false);
            m_engine->attemptBreakpointSynchronization();
            return true;

        case RequestBreakByFunctionRole:
            QTC_ASSERT(m_engine, return false);
            m_engine->breakByFunction(value.toString());
            return true;

        case RequestBreakByFunctionMainRole:
            QTC_ASSERT(m_engine, return false);
            m_engine->breakByFunctionMain();
            return true;

        case RequestBreakpointRole:
            QTC_ASSERT(m_engine, return false);
            BreakpointData *data = value.value<BreakpointData *>();
            if (data->funcName == "main") {
                m_engine->breakByFunctionMain();
            } else {
                appendBreakpoint(data);
                m_engine->attemptBreakpointSynchronization();
            }
            return true;
    }

    BreakpointData *data = at(index.row());

    switch (role) {
        case BreakpointEnabledRole:
            if (data->enabled != value.toBool())
                toggleBreakpointEnabled(data);
            return true;

        case BreakpointUseFullPathRole:
            if (data->useFullPath != value.toBool()) {
                data->useFullPath = value.toBool();
                emit layoutChanged();
            }
            return true;

        case BreakpointConditionRole: {
                QByteArray val = value.toString().toLatin1();
                if (val != data->condition) {
                    data->condition = val;
                    emit layoutChanged();
                }
            }
            return true;

        case BreakpointIgnoreCountRole: {
                const int ignoreCount = value.toInt();
                if (ignoreCount != data->ignoreCount) {
                    data->ignoreCount = ignoreCount;
                    emit layoutChanged();
                }
            }
            return true;

        case BreakpointThreadSpecRole: {
                QByteArray val = value.toString().toLatin1();
                if (val != data->threadSpec) {
                    data->threadSpec = val;
                    emit layoutChanged();
                }
            }
            return true;
    }
    return false;
}

void BreakHandler::reinsertBreakpoint(BreakpointData *data)
{
    // FIXME: Use some more direct method?
    appendBreakpoint(data->clone());
    removeBreakpoint(data);
    m_engine->attemptBreakpointSynchronization();
    emit layoutChanged();
}

void BreakHandler::append(BreakpointData *data)
{
<<<<<<< HEAD
    QTC_ASSERT(m_bp,/**/);
    data->m_handler = this;
    m_bp->append(data);
    m_inserted.append(data);
}

Breakpoints BreakHandler::insertedBreakpoints() const
{
    return m_inserted;
}

void BreakHandler::takeInsertedBreakPoint(BreakpointData *d)
{
    m_inserted.removeAll(d);
=======
    QTC_ASSERT(m_bp, return);
    data->m_handler = this;
    m_bp->append(data);
>>>>>>> 4661e874
}

Breakpoints BreakHandler::takeRemovedBreakpoints()
{
    Breakpoints result = m_removed;
    m_removed.clear();
    return result;
}

Breakpoints BreakHandler::takeEnabledBreakpoints()
{
    Breakpoints result = m_enabled;
    m_enabled.clear();
    return result;
}

Breakpoints BreakHandler::takeDisabledBreakpoints()
{
    Breakpoints result = m_disabled;
    m_disabled.clear();
    return result;
}

void BreakHandler::removeBreakpointHelper(int index)
{
<<<<<<< HEAD
    QTC_ASSERT(m_bp,/**/);
=======
    QTC_ASSERT(m_bp, return);
>>>>>>> 4661e874
    BreakpointData *data = m_bp->at(index);
    m_bp->removeAt(index);
    data->removeMarker();
    m_removed.append(data);
}

void BreakHandler::removeBreakpoint(int index)
{
    if (index < 0 || index >= size())
        return;
    removeBreakpointHelper(index);
    emit layoutChanged();
}

void BreakHandler::removeBreakpoint(BreakpointData *data)
{
<<<<<<< HEAD
    QTC_ASSERT(m_bp,/**/);
=======
    QTC_ASSERT(m_bp, return);
>>>>>>> 4661e874
    removeBreakpointHelper(m_bp->indexOf(data));
    emit layoutChanged();
}

void BreakHandler::toggleBreakpointEnabled(BreakpointData *data)
{
    QTC_ASSERT(data, return);
    data->enabled = !data->enabled;
    if (data->enabled) {
        m_enabled.append(data);
        m_disabled.removeAll(data);
    } else {
        m_enabled.removeAll(data);
        m_disabled.append(data);
    }
    data->removeMarker(); // Force icon update.
    data->updateMarker();
    emit layoutChanged();
    m_engine->attemptBreakpointSynchronization();
}

void BreakHandler::toggleBreakpointEnabled(const QString &fileName, int lineNumber)
{
    BreakpointData *data = findBreakpoint(fileName, lineNumber);
    toggleBreakpointEnabled(data);
}

void BreakHandler::appendBreakpoint(BreakpointData *data)
{
    append(data);
    emit layoutChanged();
    saveBreakpoints();  // FIXME: remove?
    updateMarkers();
}

void BreakHandler::removeAllBreakpoints()
{
    for (int index = size(); --index >= 0;)
        removeBreakpointHelper(index);
    emit layoutChanged();
    updateMarkers();
}

BreakpointData *BreakHandler::findBreakpoint(quint64 address) const
{
<<<<<<< HEAD
    QTC_ASSERT(m_bp,/**/);
=======
    QTC_ASSERT(m_bp, return 0);
>>>>>>> 4661e874
    foreach (BreakpointData *data, *m_bp)
        if (data->address == address)
            return data;
    return 0;
}

BreakpointData *BreakHandler::findBreakpoint(const QString &fileName,
    int lineNumber, bool useMarkerPosition)
{
<<<<<<< HEAD
    QTC_ASSERT(m_bp,/**/);
=======
    QTC_ASSERT(m_bp, return 0);
>>>>>>> 4661e874
    foreach (BreakpointData *data, *m_bp)
        if (data->isLocatedAt(fileName, lineNumber, useMarkerPosition))
            return data;
    return 0;
}

void BreakHandler::toggleBreakpoint(const QString &fileName, int lineNumber,
                                    quint64 address /* = 0 */)
{
    BreakpointData *data = 0;

    if (address) {
        data = findBreakpoint(address);
    } else {
        data = findBreakpoint(fileName, lineNumber, true);
        if (!data)
            data = findBreakpoint(fileName, lineNumber, false);
    }

    if (data) {
        removeBreakpoint(data);
    } else {
        data = new BreakpointData;
        if (address) {
            data->address = address;
        } else {
            data->fileName = fileName;
            data->lineNumber = lineNumber;
        }
        data->pending = true;
        data->setMarkerFileName(fileName);
        data->setMarkerLineNumber(lineNumber);
        appendBreakpoint(data);
    }
    m_engine->attemptBreakpointSynchronization();
}

void BreakHandler::saveSessionData()
{
    QTC_ASSERT(m_engine->isSessionEngine(), return);
    saveBreakpoints();
}

void BreakHandler::initMasterList()
{
    if (m_bp) {
        delete m_bp;
    }
    m_masterList = true;
    m_bp = new Breakpoints;
}

void BreakHandler::loadSessionData()
{
    QTC_ASSERT(m_engine->isSessionEngine(), return);
    initMasterList();
    loadBreakpoints();
    updateMarkers();
}

void BreakHandler::breakByFunction(const QString &functionName)
{
    // One breakpoint per function is enough for now. This does not handle
    // combinations of multiple conditions and ignore counts, though.
    for (int index = size(); --index >= 0;) {
        const BreakpointData *data = at(index);
        QTC_ASSERT(data, break);
        if (data->funcName == functionName && data->condition.isEmpty()
                && data->ignoreCount == 0)
            return;
    }
    BreakpointData *data = new BreakpointData;
    data->funcName = functionName;
    append(data);
    //saveBreakpoints();
    updateMarkers();
}

bool BreakHandler::isActive() const
{
    return m_engine->isActive();
}

bool BreakHandler::isMasterList() const
{
    return m_masterList;
}

void BreakHandler::initializeFromTemplate(BreakHandler *other)
{
<<<<<<< HEAD
    QTC_ASSERT(other->isMasterList(), /**/);
    QTC_ASSERT(!isMasterList(), /**/);
    QTC_ASSERT(other->m_bp,/**/);

    m_bp = other->m_bp;
    foreach(BreakpointData *data, *m_bp) {
        if (m_engine->acceptsBreakpoint(data))
            data->m_handler = this;
    }

=======
    QTC_ASSERT(other->isMasterList(), return);
    QTC_ASSERT(!isMasterList(), return);
    QTC_ASSERT(other->m_bp, return);

    m_bp = other->m_bp;
    m_inserted.clear();
    foreach(BreakpointData *data, *m_bp) {
        if (m_engine->acceptsBreakpoint(data)) {
            data->m_handler = this;
            m_inserted.append(data);
        }
    }
>>>>>>> 4661e874
}

void BreakHandler::storeToTemplate(BreakHandler *other)
{
<<<<<<< HEAD
    QTC_ASSERT(m_bp,/**/);
    foreach (BreakpointData *data, *m_bp) {
            data->m_handler = other;
=======
    QTC_ASSERT(m_bp, return);
    foreach (BreakpointData *data, *m_bp) {
        data->m_handler = other;
        data->clear();
>>>>>>> 4661e874
    }
    m_bp = 0;

    other->saveSessionData();
}

} // namespace Internal
} // namespace Debugger<|MERGE_RESOLUTION|>--- conflicted
+++ resolved
@@ -523,26 +523,9 @@
 
 void BreakHandler::append(BreakpointData *data)
 {
-<<<<<<< HEAD
-    QTC_ASSERT(m_bp,/**/);
-    data->m_handler = this;
-    m_bp->append(data);
-    m_inserted.append(data);
-}
-
-Breakpoints BreakHandler::insertedBreakpoints() const
-{
-    return m_inserted;
-}
-
-void BreakHandler::takeInsertedBreakPoint(BreakpointData *d)
-{
-    m_inserted.removeAll(d);
-=======
     QTC_ASSERT(m_bp, return);
     data->m_handler = this;
     m_bp->append(data);
->>>>>>> 4661e874
 }
 
 Breakpoints BreakHandler::takeRemovedBreakpoints()
@@ -568,11 +551,7 @@
 
 void BreakHandler::removeBreakpointHelper(int index)
 {
-<<<<<<< HEAD
-    QTC_ASSERT(m_bp,/**/);
-=======
     QTC_ASSERT(m_bp, return);
->>>>>>> 4661e874
     BreakpointData *data = m_bp->at(index);
     m_bp->removeAt(index);
     data->removeMarker();
@@ -589,11 +568,7 @@
 
 void BreakHandler::removeBreakpoint(BreakpointData *data)
 {
-<<<<<<< HEAD
-    QTC_ASSERT(m_bp,/**/);
-=======
     QTC_ASSERT(m_bp, return);
->>>>>>> 4661e874
     removeBreakpointHelper(m_bp->indexOf(data));
     emit layoutChanged();
 }
@@ -639,11 +614,7 @@
 
 BreakpointData *BreakHandler::findBreakpoint(quint64 address) const
 {
-<<<<<<< HEAD
-    QTC_ASSERT(m_bp,/**/);
-=======
     QTC_ASSERT(m_bp, return 0);
->>>>>>> 4661e874
     foreach (BreakpointData *data, *m_bp)
         if (data->address == address)
             return data;
@@ -653,11 +624,7 @@
 BreakpointData *BreakHandler::findBreakpoint(const QString &fileName,
     int lineNumber, bool useMarkerPosition)
 {
-<<<<<<< HEAD
-    QTC_ASSERT(m_bp,/**/);
-=======
     QTC_ASSERT(m_bp, return 0);
->>>>>>> 4661e874
     foreach (BreakpointData *data, *m_bp)
         if (data->isLocatedAt(fileName, lineNumber, useMarkerPosition))
             return data;
@@ -748,18 +715,6 @@
 
 void BreakHandler::initializeFromTemplate(BreakHandler *other)
 {
-<<<<<<< HEAD
-    QTC_ASSERT(other->isMasterList(), /**/);
-    QTC_ASSERT(!isMasterList(), /**/);
-    QTC_ASSERT(other->m_bp,/**/);
-
-    m_bp = other->m_bp;
-    foreach(BreakpointData *data, *m_bp) {
-        if (m_engine->acceptsBreakpoint(data))
-            data->m_handler = this;
-    }
-
-=======
     QTC_ASSERT(other->isMasterList(), return);
     QTC_ASSERT(!isMasterList(), return);
     QTC_ASSERT(other->m_bp, return);
@@ -772,21 +727,14 @@
             m_inserted.append(data);
         }
     }
->>>>>>> 4661e874
 }
 
 void BreakHandler::storeToTemplate(BreakHandler *other)
 {
-<<<<<<< HEAD
-    QTC_ASSERT(m_bp,/**/);
-    foreach (BreakpointData *data, *m_bp) {
-            data->m_handler = other;
-=======
     QTC_ASSERT(m_bp, return);
     foreach (BreakpointData *data, *m_bp) {
         data->m_handler = other;
         data->clear();
->>>>>>> 4661e874
     }
     m_bp = 0;
 

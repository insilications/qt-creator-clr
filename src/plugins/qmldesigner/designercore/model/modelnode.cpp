--- conflicted
+++ resolved
@@ -1179,8 +1179,6 @@
     }
 }
 
-<<<<<<< HEAD
-=======
 GlobalAnnotationStatus ModelNode::globalStatus() const
 {
     GlobalAnnotationStatus result;
@@ -1211,7 +1209,6 @@
     }
 }
 
->>>>>>> 42cad897
 void  ModelNode::setScriptFunctions(const QStringList &scriptFunctionList)
 {
     model()->d->setScriptFunctions(internalNode(), scriptFunctionList);

--- conflicted
+++ resolved
@@ -108,13 +108,8 @@
 public:
     explicit TestResultFilterModel(TestResultModel *sourceModel, QObject *parent = nullptr);
 
-<<<<<<< HEAD
-    void enableAllResultTypes();
+    void enableAllResultTypes(bool enabled);
     void toggleTestResultType(ResultType type);
-=======
-    void enableAllResultTypes(bool enabled);
-    void toggleTestResultType(Result::Type type);
->>>>>>> 75e40858
     void clearTestResults();
     bool hasResults();
     const TestResult *testResult(const QModelIndex &index) const;

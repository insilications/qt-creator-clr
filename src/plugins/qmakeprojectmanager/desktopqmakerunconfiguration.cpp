/****************************************************************************
**
** Copyright (C) 2016 The Qt Company Ltd.
** Contact: https://www.qt.io/licensing/
**
** This file is part of Qt Creator.
**
** Commercial License Usage
** Licensees holding valid commercial Qt licenses may use this file in
** accordance with the commercial license agreement provided with the
** Software or, alternatively, in accordance with the terms contained in
** a written agreement between you and The Qt Company. For licensing terms
** and conditions see https://www.qt.io/terms-conditions. For further
** information use the contact form at https://www.qt.io/contact-us.
**
** GNU General Public License Usage
** Alternatively, this file may be used under the terms of the GNU
** General Public License version 3 as published by the Free Software
** Foundation with exceptions as appearing in the file LICENSE.GPL3-EXCEPT
** included in the packaging of this file. Please review the following
** information to ensure the GNU General Public License requirements will
** be met: https://www.gnu.org/licenses/gpl-3.0.html.
**
****************************************************************************/

#include "desktopqmakerunconfiguration.h"

#include "qmakebuildconfiguration.h"
#include "qmakenodes.h"
#include "qmakeproject.h"
#include "qmakeprojectmanagerconstants.h"

#include <coreplugin/variablechooser.h>
#include <projectexplorer/localenvironmentaspect.h>
#include <projectexplorer/runconfigurationaspects.h>
#include <projectexplorer/target.h>
#include <qtsupport/qtkitinformation.h>
#include <qtsupport/qtoutputformatter.h>
#include <qtsupport/qtsupportconstants.h>

#include <utils/detailswidget.h>
#include <utils/fileutils.h>
#include <utils/hostosinfo.h>
#include <utils/pathchooser.h>
#include <utils/persistentsettings.h>
#include <utils/qtcassert.h>
#include <utils/qtcprocess.h>
#include <utils/stringutils.h>
#include <utils/utilsicons.h>

#include <QCheckBox>
#include <QComboBox>
#include <QDir>
#include <QFileInfo>
#include <QFormLayout>
#include <QLabel>
#include <QLineEdit>
#include <QToolButton>

using namespace ProjectExplorer;
using namespace Utils;

namespace QmakeProjectManager {
namespace Internal {

const char QMAKE_RC_PREFIX[] = "Qt4ProjectManager.Qt4RunConfiguration:";
const char PRO_FILE_KEY[] = "Qt4ProjectManager.Qt4RunConfiguration.ProFile";
const char USE_DYLD_IMAGE_SUFFIX_KEY[] = "Qt4ProjectManager.Qt4RunConfiguration.UseDyldImageSuffix";
const char USE_LIBRARY_SEARCH_PATH[] = "QmakeProjectManager.QmakeRunConfiguration.UseLibrarySearchPath";

//
// QmakeRunConfiguration
//

DesktopQmakeRunConfiguration::DesktopQmakeRunConfiguration(Target *target)
    : RunConfiguration(target, QMAKE_RC_PREFIX)
{
    addExtraAspect(new LocalEnvironmentAspect(this, [](RunConfiguration *rc, Environment &env) {
                       static_cast<DesktopQmakeRunConfiguration *>(rc)->addToBaseEnvironment(env);
                   }));
    addExtraAspect(new ArgumentsAspect(this, "Qt4ProjectManager.Qt4RunConfiguration.CommandLineArguments"));
    addExtraAspect(new TerminalAspect(this, "Qt4ProjectManager.Qt4RunConfiguration.UseTerminal"));
    addExtraAspect(new WorkingDirectoryAspect(this, "Qt4ProjectManager.Qt4RunConfiguration.UserWorkingDirectory"));

    QmakeProject *project = qmakeProject();
    connect(project, &Project::parsingFinished,
            this, &DesktopQmakeRunConfiguration::updateTargetInformation);
    connect(project, &QmakeProject::proFilesEvaluated,
            this, &DesktopQmakeRunConfiguration::proFileEvaluated);
}

QString DesktopQmakeRunConfiguration::extraId() const
{
    return m_proFilePath.toString();
}

void DesktopQmakeRunConfiguration::proFileEvaluated()
{
    // We depend on all .pro files for the LD_LIBRARY_PATH so we emit a signal for all .pro files
    // This can be optimized by checking whether LD_LIBRARY_PATH changed
    return extraAspect<LocalEnvironmentAspect>()->buildEnvironmentHasChanged();
}

void DesktopQmakeRunConfiguration::updateTargetInformation()
{
    setDefaultDisplayName(defaultDisplayName());
    extraAspect<LocalEnvironmentAspect>()->buildEnvironmentHasChanged();

    auto wda = extraAspect<WorkingDirectoryAspect>();

    wda->setDefaultWorkingDirectory(FileName::fromString(baseWorkingDirectory()));
    if (wda->pathChooser())
        wda->pathChooser()->setBaseFileName(target()->project()->projectDirectory());
    auto terminalAspect = extraAspect<TerminalAspect>();
    if (!terminalAspect->isUserSet())
        terminalAspect->setUseTerminal(isConsoleApplication());

    emit effectiveTargetInformationChanged();
}

//////
/// DesktopQmakeRunConfigurationWidget
/////

DesktopQmakeRunConfigurationWidget::DesktopQmakeRunConfigurationWidget(DesktopQmakeRunConfiguration *qmakeRunConfiguration)
    :  m_qmakeRunConfiguration(qmakeRunConfiguration)
{
    auto vboxTopLayout = new QVBoxLayout(this);
    vboxTopLayout->setMargin(0);

    auto detailsContainer = new DetailsWidget(this);
    detailsContainer->setState(DetailsWidget::NoSummary);
    vboxTopLayout->addWidget(detailsContainer);
    auto detailsWidget = new QWidget(detailsContainer);
    detailsContainer->setWidget(detailsWidget);
    auto toplayout = new QFormLayout(detailsWidget);
    toplayout->setFieldGrowthPolicy(QFormLayout::ExpandingFieldsGrow);
    toplayout->setMargin(0);

    m_executableLineLabel = new QLabel(this);
    m_executableLineLabel->setTextInteractionFlags(Qt::TextSelectableByMouse);
    toplayout->addRow(tr("Executable:"), m_executableLineLabel);

    m_qmakeRunConfiguration->extraAspect<ArgumentsAspect>()->addToMainConfigurationWidget(this, toplayout);
    m_qmakeRunConfiguration->extraAspect<WorkingDirectoryAspect>()->addToMainConfigurationWidget(this, toplayout);
    m_qmakeRunConfiguration->extraAspect<TerminalAspect>()->addToMainConfigurationWidget(this, toplayout);

    m_useQvfbCheck = new QCheckBox(tr("Run on QVFb"), this);
    m_useQvfbCheck->setToolTip(tr("Check this option to run the application on a Qt Virtual Framebuffer."));
    m_useQvfbCheck->setChecked(m_qmakeRunConfiguration->runnable().as<StandardRunnable>().runMode
                               == ApplicationLauncher::Console);
    m_useQvfbCheck->setVisible(false);
    auto innerBox = new QHBoxLayout();
    innerBox->addWidget(m_useQvfbCheck);
    innerBox->addStretch();
    toplayout->addRow(QString(), innerBox);

    if (HostOsInfo::isMacHost()) {
        m_usingDyldImageSuffix = new QCheckBox(tr("Use debug version of frameworks (DYLD_IMAGE_SUFFIX=_debug)"), this);
        m_usingDyldImageSuffix->setChecked(m_qmakeRunConfiguration->isUsingDyldImageSuffix());
        toplayout->addRow(QString(), m_usingDyldImageSuffix);
        connect(m_usingDyldImageSuffix, &QAbstractButton::toggled,
                this, &DesktopQmakeRunConfigurationWidget::usingDyldImageSuffixToggled);
    }

    QString librarySeachPathLabel;
    if (HostOsInfo::isMacHost()) {
        librarySeachPathLabel
                = tr("Add build library search path to DYLD_LIBRARY_PATH and DYLD_FRAMEWORK_PATH");
    } else if (HostOsInfo::isWindowsHost()) {
        librarySeachPathLabel
                = tr("Add build library search path to PATH");
    } else if (HostOsInfo::isLinuxHost() || HostOsInfo::isAnyUnixHost()) {
        librarySeachPathLabel
                = tr("Add build library search path to LD_LIBRARY_PATH");
    }

    if (!librarySeachPathLabel.isEmpty()) {
        m_usingLibrarySearchPath = new QCheckBox(librarySeachPathLabel);
        m_usingLibrarySearchPath->setChecked(m_qmakeRunConfiguration->isUsingLibrarySearchPath());
        toplayout->addRow(QString(), m_usingLibrarySearchPath);
        connect(m_usingLibrarySearchPath, &QCheckBox::toggled,
                this, &DesktopQmakeRunConfigurationWidget::usingLibrarySearchPathToggled);
    }

    connect(qmakeRunConfiguration, &DesktopQmakeRunConfiguration::usingDyldImageSuffixChanged,
            this, &DesktopQmakeRunConfigurationWidget::usingDyldImageSuffixChanged);
    connect(qmakeRunConfiguration, &DesktopQmakeRunConfiguration::usingLibrarySearchPathChanged,
            this, &DesktopQmakeRunConfigurationWidget::usingLibrarySearchPathChanged);
    connect(qmakeRunConfiguration, &DesktopQmakeRunConfiguration::effectiveTargetInformationChanged,
            this, &DesktopQmakeRunConfigurationWidget::effectiveTargetInformationChanged, Qt::QueuedConnection);

    Core::VariableChooser::addSupportForChildWidgets(this, m_qmakeRunConfiguration->macroExpander());
    effectiveTargetInformationChanged();
}

void DesktopQmakeRunConfigurationWidget::usingDyldImageSuffixToggled(bool state)
{
    m_ignoreChange = true;
    m_qmakeRunConfiguration->setUsingDyldImageSuffix(state);
    m_ignoreChange = false;
}

void DesktopQmakeRunConfigurationWidget::usingLibrarySearchPathToggled(bool state)
{
    m_ignoreChange = true;
    m_qmakeRunConfiguration->setUsingLibrarySearchPath(state);
    m_ignoreChange = false;
}

void DesktopQmakeRunConfigurationWidget::usingDyldImageSuffixChanged(bool state)
{
    if (!m_ignoreChange && m_usingDyldImageSuffix)
        m_usingDyldImageSuffix->setChecked(state);
}

void DesktopQmakeRunConfigurationWidget::usingLibrarySearchPathChanged(bool state)
{
    if (!m_ignoreChange && m_usingLibrarySearchPath)
        m_usingLibrarySearchPath->setChecked(state);
}

void DesktopQmakeRunConfigurationWidget::effectiveTargetInformationChanged()
{
    m_executableLineLabel->setText(QDir::toNativeSeparators(m_qmakeRunConfiguration->executable()));
}

QWidget *DesktopQmakeRunConfiguration::createConfigurationWidget()
{
    return new DesktopQmakeRunConfigurationWidget(this);
}

Runnable DesktopQmakeRunConfiguration::runnable() const
{
    StandardRunnable r;
    r.executable = executable();
    r.commandLineArguments = extraAspect<ArgumentsAspect>()->arguments();
    r.workingDirectory = extraAspect<WorkingDirectoryAspect>()->workingDirectory().toString();
    r.environment = extraAspect<LocalEnvironmentAspect>()->environment();
    r.runMode = extraAspect<TerminalAspect>()->runMode();
    return r;
}

QVariantMap DesktopQmakeRunConfiguration::toMap() const
{
    const QDir projectDir = QDir(target()->project()->projectDirectory().toString());
    QVariantMap map(RunConfiguration::toMap());
    map.insert(QLatin1String(PRO_FILE_KEY), projectDir.relativeFilePath(m_proFilePath.toString()));
    map.insert(QLatin1String(USE_DYLD_IMAGE_SUFFIX_KEY), m_isUsingDyldImageSuffix);
    map.insert(QLatin1String(USE_LIBRARY_SEARCH_PATH), m_isUsingLibrarySearchPath);
    return map;
}

bool DesktopQmakeRunConfiguration::fromMap(const QVariantMap &map)
{
    const QDir projectDir = QDir(target()->project()->projectDirectory().toString());
    m_proFilePath = Utils::FileName::fromUserInput(projectDir.filePath(map.value(QLatin1String(PRO_FILE_KEY)).toString()));
    m_isUsingDyldImageSuffix = map.value(QLatin1String(USE_DYLD_IMAGE_SUFFIX_KEY), false).toBool();
    m_isUsingLibrarySearchPath = map.value(QLatin1String(USE_LIBRARY_SEARCH_PATH), true).toBool();

<<<<<<< HEAD
    QString extraId = ProjectExplorer::idFromMap(map).suffixAfter(id());
    if (!extraId.isEmpty())
        m_proFilePath = FileName::fromString(extraId);

    return RunConfiguration::fromMap(map);
=======
    const bool res = RunConfiguration::fromMap(map);
    updateTargetInformation();
    return res;
>>>>>>> c14684ff
}

QString DesktopQmakeRunConfiguration::executable() const
{
    if (QmakeProFile *pro = proFile())
        return extractWorkingDirAndExecutable(pro).second;
    return QString();
}

bool DesktopQmakeRunConfiguration::isUsingDyldImageSuffix() const
{
    return m_isUsingDyldImageSuffix;
}

void DesktopQmakeRunConfiguration::setUsingDyldImageSuffix(bool state)
{
    m_isUsingDyldImageSuffix = state;
    emit usingDyldImageSuffixChanged(state);

    return extraAspect<LocalEnvironmentAspect>()->environmentChanged();
}

bool DesktopQmakeRunConfiguration::isUsingLibrarySearchPath() const
{
    return m_isUsingLibrarySearchPath;
}

void DesktopQmakeRunConfiguration::setUsingLibrarySearchPath(bool state)
{
    m_isUsingLibrarySearchPath = state;
    emit usingLibrarySearchPathChanged(state);

    return extraAspect<LocalEnvironmentAspect>()->environmentChanged();
}

QString DesktopQmakeRunConfiguration::baseWorkingDirectory() const
{
    if (QmakeProFile *pro = proFile())
        return extractWorkingDirAndExecutable(pro).first;
    return QString();
}

bool DesktopQmakeRunConfiguration::isConsoleApplication() const
{
    if (QmakeProFile *pro = proFile()) {
        const QStringList config = pro->variableValue(Variable::Config);
        if (!config.contains("console") || config.contains("testcase"))
            return false;
        const QStringList qt = pro->variableValue(Variable::Qt);
        return !qt.contains("testlib") && !qt.contains("qmltest");
    }
    return false;
}

void DesktopQmakeRunConfiguration::addToBaseEnvironment(Environment &env) const
{
    if (m_isUsingDyldImageSuffix)
        env.set(QLatin1String("DYLD_IMAGE_SUFFIX"), QLatin1String("_debug"));

    // The user could be linking to a library found via a -L/some/dir switch
    // to find those libraries while actually running we explicitly prepend those
    // dirs to the library search path
    const QmakeProFile *pro = proFile();
    if (m_isUsingLibrarySearchPath && pro) {
        const QStringList libDirectories = pro->variableValue(Variable::LibDirectories);
        if (!libDirectories.isEmpty()) {
            const QString proDirectory = pro->buildDir().toString();
            foreach (QString dir, libDirectories) {
                // Fix up relative entries like "LIBS+=-L.."
                const QFileInfo fi(dir);
                if (!fi.isAbsolute())
                    dir = QDir::cleanPath(proDirectory + QLatin1Char('/') + dir);
                env.prependOrSetLibrarySearchPath(dir);
            } // foreach
        } // libDirectories
    } // pro

    QtSupport::BaseQtVersion *qtVersion = QtSupport::QtKitInformation::qtVersion(target()->kit());
    if (qtVersion && m_isUsingLibrarySearchPath) {
        if (HostOsInfo::isWindowsHost())
            env.prependOrSetLibrarySearchPath(qtVersion->qmakeProperty("QT_INSTALL_BINS"));
        else
            env.prependOrSetLibrarySearchPath(qtVersion->qmakeProperty("QT_INSTALL_LIBS"));
    }
}

QString DesktopQmakeRunConfiguration::buildSystemTarget() const
{
    return qmakeProject()->mapProFilePathToTarget(m_proFilePath);
}

Utils::FileName DesktopQmakeRunConfiguration::proFilePath() const
{
    return m_proFilePath;
}

QmakeProject *DesktopQmakeRunConfiguration::qmakeProject() const
{
    return static_cast<QmakeProject *>(target()->project());
}

QmakeProFile *DesktopQmakeRunConfiguration::proFile() const
{
    QmakeProject *project = qmakeProject();
    QTC_ASSERT(project, return nullptr);
    QmakeProFile *rootProFile = project->rootProFile();
    return rootProFile ? rootProFile->findProFile(m_proFilePath) : nullptr;
}

QString DesktopQmakeRunConfiguration::defaultDisplayName()
{
    if (QmakeProFile *pro = proFile())
        return pro->displayName();

    QString defaultName;
    if (!m_proFilePath.isEmpty())
        defaultName = m_proFilePath.toFileInfo().completeBaseName();
    else
        defaultName = tr("Qt Run Configuration");
    return defaultName;
}

OutputFormatter *DesktopQmakeRunConfiguration::createOutputFormatter() const
{
    return new QtSupport::QtOutputFormatter(target()->project());
}

QPair<QString, QString> DesktopQmakeRunConfiguration::extractWorkingDirAndExecutable(const QmakeProFile *proFile) const
{
    if (!proFile)
        return {};

    TargetInformation ti = proFile->targetInformation();
    if (!ti.valid)
        return qMakePair(QString(), QString());

    const QStringList &config = proFile->variableValue(Variable::Config);

    QString destDir = ti.destDir.toString();
    QString workingDir;
    if (!destDir.isEmpty()) {
        bool workingDirIsBaseDir = false;
        if (destDir == ti.buildTarget)
            workingDirIsBaseDir = true;
        if (QDir::isRelativePath(destDir))
            destDir = QDir::cleanPath(ti.buildDir.toString() + '/' + destDir);

        if (workingDirIsBaseDir)
            workingDir = ti.buildDir.toString();
        else
            workingDir = destDir;
    } else {
        destDir = ti.buildDir.toString();
        workingDir = ti.buildDir.toString();
    }

    if (HostOsInfo::isMacHost() && config.contains(QLatin1String("app_bundle"))) {
        const QString infix = QLatin1Char('/') + ti.target
                + QLatin1String(".app/Contents/MacOS");
        workingDir += infix;
        destDir += infix;
    }

    QString executable = QDir::cleanPath(destDir + QLatin1Char('/') + ti.target);
    executable = HostOsInfo::withExecutableSuffix(executable);
    //qDebug() << "##### QmakeRunConfiguration::extractWorkingDirAndExecutable:" workingDir << executable;
    return qMakePair(workingDir, executable);
}

///
/// DesktopQmakeRunConfigurationFactory
/// This class is used to restore run settings (saved in .user files)
///

DesktopQmakeRunConfigurationFactory::DesktopQmakeRunConfigurationFactory(QObject *parent) :
    QmakeRunConfigurationFactory(parent)
{
    setObjectName("DesktopQmakeRunConfigurationFactory");
    registerRunConfiguration<DesktopQmakeRunConfiguration>(QMAKE_RC_PREFIX);
    addSupportedProjectType(QmakeProjectManager::Constants::QMAKEPROJECT_ID);
    setSupportedTargetDeviceTypes({ProjectExplorer::Constants::DESKTOP_DEVICE_TYPE});
}

bool DesktopQmakeRunConfigurationFactory::canCreateHelper(Target *parent, const QString &buildTarget) const
{
    QmakeProject *project = static_cast<QmakeProject *>(parent->project());
    return project->hasApplicationProFile(Utils::FileName::fromString(buildTarget));
}

QList<QString> DesktopQmakeRunConfigurationFactory::availableBuildTargets(Target *parent, CreationMode mode) const
{
    QmakeProject *project = static_cast<QmakeProject *>(parent->project());
    return project->buildTargets(mode);
}

QString DesktopQmakeRunConfigurationFactory::displayNameForBuildTarget(const QString &buildTarget) const
{
    return QFileInfo(buildTarget).completeBaseName();
}

QList<RunConfiguration *> DesktopQmakeRunConfigurationFactory::runConfigurationsForNode(Target *t, const Node *n)
{
    QList<RunConfiguration *> result;
    foreach (RunConfiguration *rc, t->runConfigurations())
        if (DesktopQmakeRunConfiguration *qmakeRc = qobject_cast<DesktopQmakeRunConfiguration *>(rc))
            if (qmakeRc->proFilePath() == n->filePath())
                result << rc;
    return result;
}

} // namespace Internal
} // namespace QmakeProjectManager<|MERGE_RESOLUTION|>--- conflicted
+++ resolved
@@ -258,17 +258,13 @@
     m_isUsingDyldImageSuffix = map.value(QLatin1String(USE_DYLD_IMAGE_SUFFIX_KEY), false).toBool();
     m_isUsingLibrarySearchPath = map.value(QLatin1String(USE_LIBRARY_SEARCH_PATH), true).toBool();
 
-<<<<<<< HEAD
     QString extraId = ProjectExplorer::idFromMap(map).suffixAfter(id());
     if (!extraId.isEmpty())
         m_proFilePath = FileName::fromString(extraId);
 
-    return RunConfiguration::fromMap(map);
-=======
     const bool res = RunConfiguration::fromMap(map);
     updateTargetInformation();
     return res;
->>>>>>> c14684ff
 }
 
 QString DesktopQmakeRunConfiguration::executable() const

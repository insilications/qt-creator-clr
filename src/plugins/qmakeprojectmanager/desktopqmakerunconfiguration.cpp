/****************************************************************************
**
** Copyright (C) 2016 The Qt Company Ltd.
** Contact: https://www.qt.io/licensing/
**
** This file is part of Qt Creator.
**
** Commercial License Usage
** Licensees holding valid commercial Qt licenses may use this file in
** accordance with the commercial license agreement provided with the
** Software or, alternatively, in accordance with the terms contained in
** a written agreement between you and The Qt Company. For licensing terms
** and conditions see https://www.qt.io/terms-conditions. For further
** information use the contact form at https://www.qt.io/contact-us.
**
** GNU General Public License Usage
** Alternatively, this file may be used under the terms of the GNU
** General Public License version 3 as published by the Free Software
** Foundation with exceptions as appearing in the file LICENSE.GPL3-EXCEPT
** included in the packaging of this file. Please review the following
** information to ensure the GNU General Public License requirements will
** be met: https://www.gnu.org/licenses/gpl-3.0.html.
**
****************************************************************************/

#include "desktopqmakerunconfiguration.h"

#include "qmakebuildconfiguration.h"
#include "qmakenodes.h"
#include "qmakeproject.h"
#include "qmakeprojectmanagerconstants.h"

#include <coreplugin/variablechooser.h>
#include <projectexplorer/localenvironmentaspect.h>
#include <projectexplorer/runconfigurationaspects.h>
#include <projectexplorer/target.h>
#include <qtsupport/qtkitinformation.h>
#include <qtsupport/qtoutputformatter.h>
#include <qtsupport/qtsupportconstants.h>

#include <utils/detailswidget.h>
#include <utils/fileutils.h>
#include <utils/hostosinfo.h>
#include <utils/pathchooser.h>
#include <utils/persistentsettings.h>
#include <utils/qtcassert.h>
#include <utils/qtcprocess.h>
#include <utils/stringutils.h>
#include <utils/utilsicons.h>

#include <QCheckBox>
#include <QComboBox>
#include <QDir>
#include <QFileInfo>
#include <QFormLayout>
#include <QLabel>
#include <QLineEdit>
#include <QToolButton>

using namespace ProjectExplorer;
using namespace Utils;

namespace QmakeProjectManager {
namespace Internal {

const char QMAKE_RC_PREFIX[] = "Qt4ProjectManager.Qt4RunConfiguration:";
const char PRO_FILE_KEY[] = "Qt4ProjectManager.Qt4RunConfiguration.ProFile";
const char USE_DYLD_IMAGE_SUFFIX_KEY[] = "Qt4ProjectManager.Qt4RunConfiguration.UseDyldImageSuffix";
const char USE_LIBRARY_SEARCH_PATH[] = "QmakeProjectManager.QmakeRunConfiguration.UseLibrarySearchPath";

//
// QmakeRunConfiguration
//

DesktopQmakeRunConfiguration::DesktopQmakeRunConfiguration(Target *target)
    : RunConfiguration(target, QMAKE_RC_PREFIX)
{
    addExtraAspect(new LocalEnvironmentAspect(this, [](RunConfiguration *rc, Environment &env) {
                       static_cast<DesktopQmakeRunConfiguration *>(rc)->addToBaseEnvironment(env);
                   }));
    addExtraAspect(new ArgumentsAspect(this, "Qt4ProjectManager.Qt4RunConfiguration.CommandLineArguments"));
    addExtraAspect(new TerminalAspect(this, "Qt4ProjectManager.Qt4RunConfiguration.UseTerminal"));
    addExtraAspect(new WorkingDirectoryAspect(this, "Qt4ProjectManager.Qt4RunConfiguration.UserWorkingDirectory"));

    connect(target->project(), &Project::parsingFinished,
            this, &DesktopQmakeRunConfiguration::updateTargetInformation);
}

QString DesktopQmakeRunConfiguration::extraId() const
{
    return m_proFilePath.toString();
}

void DesktopQmakeRunConfiguration::updateTargetInformation()
{
    setDefaultDisplayName(defaultDisplayName());
    extraAspect<LocalEnvironmentAspect>()->buildEnvironmentHasChanged();

    auto wda = extraAspect<WorkingDirectoryAspect>();

    wda->setDefaultWorkingDirectory(FileName::fromString(baseWorkingDirectory()));
    if (wda->pathChooser())
        wda->pathChooser()->setBaseFileName(target()->project()->projectDirectory());
    auto terminalAspect = extraAspect<TerminalAspect>();
    if (!terminalAspect->isUserSet())
        terminalAspect->setUseTerminal(isConsoleApplication());

    emit effectiveTargetInformationChanged();
}

//////
/// DesktopQmakeRunConfigurationWidget
/////

DesktopQmakeRunConfigurationWidget::DesktopQmakeRunConfigurationWidget(DesktopQmakeRunConfiguration *qmakeRunConfiguration)
    :  m_qmakeRunConfiguration(qmakeRunConfiguration)
{
    auto vboxTopLayout = new QVBoxLayout(this);
    vboxTopLayout->setMargin(0);

    auto detailsContainer = new DetailsWidget(this);
    detailsContainer->setState(DetailsWidget::NoSummary);
    vboxTopLayout->addWidget(detailsContainer);
    auto detailsWidget = new QWidget(detailsContainer);
    detailsContainer->setWidget(detailsWidget);
    auto toplayout = new QFormLayout(detailsWidget);
    toplayout->setFieldGrowthPolicy(QFormLayout::ExpandingFieldsGrow);
    toplayout->setMargin(0);

    m_executableLineLabel = new QLabel(this);
    m_executableLineLabel->setTextInteractionFlags(Qt::TextSelectableByMouse);
    toplayout->addRow(tr("Executable:"), m_executableLineLabel);

    m_qmakeRunConfiguration->extraAspect<ArgumentsAspect>()->addToMainConfigurationWidget(this, toplayout);
    m_qmakeRunConfiguration->extraAspect<WorkingDirectoryAspect>()->addToMainConfigurationWidget(this, toplayout);
    m_qmakeRunConfiguration->extraAspect<TerminalAspect>()->addToMainConfigurationWidget(this, toplayout);

    m_useQvfbCheck = new QCheckBox(tr("Run on QVFb"), this);
    m_useQvfbCheck->setToolTip(tr("Check this option to run the application on a Qt Virtual Framebuffer."));
    m_useQvfbCheck->setChecked(m_qmakeRunConfiguration->runnable().as<StandardRunnable>().runMode
                               == ApplicationLauncher::Console);
    m_useQvfbCheck->setVisible(false);
    auto innerBox = new QHBoxLayout();
    innerBox->addWidget(m_useQvfbCheck);
    innerBox->addStretch();
    toplayout->addRow(QString(), innerBox);

    if (HostOsInfo::isMacHost()) {
        m_usingDyldImageSuffix = new QCheckBox(tr("Use debug version of frameworks (DYLD_IMAGE_SUFFIX=_debug)"), this);
        m_usingDyldImageSuffix->setChecked(m_qmakeRunConfiguration->isUsingDyldImageSuffix());
        toplayout->addRow(QString(), m_usingDyldImageSuffix);
        connect(m_usingDyldImageSuffix, &QAbstractButton::toggled,
                this, &DesktopQmakeRunConfigurationWidget::usingDyldImageSuffixToggled);
    }

    QString librarySeachPathLabel;
    if (HostOsInfo::isMacHost()) {
        librarySeachPathLabel
                = tr("Add build library search path to DYLD_LIBRARY_PATH and DYLD_FRAMEWORK_PATH");
    } else if (HostOsInfo::isWindowsHost()) {
        librarySeachPathLabel
                = tr("Add build library search path to PATH");
    } else if (HostOsInfo::isLinuxHost() || HostOsInfo::isAnyUnixHost()) {
        librarySeachPathLabel
                = tr("Add build library search path to LD_LIBRARY_PATH");
    }

    if (!librarySeachPathLabel.isEmpty()) {
        m_usingLibrarySearchPath = new QCheckBox(librarySeachPathLabel);
        m_usingLibrarySearchPath->setChecked(m_qmakeRunConfiguration->isUsingLibrarySearchPath());
        toplayout->addRow(QString(), m_usingLibrarySearchPath);
        connect(m_usingLibrarySearchPath, &QCheckBox::toggled,
                this, &DesktopQmakeRunConfigurationWidget::usingLibrarySearchPathToggled);
    }

    connect(qmakeRunConfiguration, &DesktopQmakeRunConfiguration::usingDyldImageSuffixChanged,
            this, &DesktopQmakeRunConfigurationWidget::usingDyldImageSuffixChanged);
    connect(qmakeRunConfiguration, &DesktopQmakeRunConfiguration::usingLibrarySearchPathChanged,
            this, &DesktopQmakeRunConfigurationWidget::usingLibrarySearchPathChanged);
    connect(qmakeRunConfiguration, &DesktopQmakeRunConfiguration::effectiveTargetInformationChanged,
            this, &DesktopQmakeRunConfigurationWidget::effectiveTargetInformationChanged, Qt::QueuedConnection);

    Core::VariableChooser::addSupportForChildWidgets(this, m_qmakeRunConfiguration->macroExpander());
    effectiveTargetInformationChanged();
}

void DesktopQmakeRunConfigurationWidget::usingDyldImageSuffixToggled(bool state)
{
    m_ignoreChange = true;
    m_qmakeRunConfiguration->setUsingDyldImageSuffix(state);
    m_ignoreChange = false;
}

void DesktopQmakeRunConfigurationWidget::usingLibrarySearchPathToggled(bool state)
{
    m_ignoreChange = true;
    m_qmakeRunConfiguration->setUsingLibrarySearchPath(state);
    m_ignoreChange = false;
}

void DesktopQmakeRunConfigurationWidget::usingDyldImageSuffixChanged(bool state)
{
    if (!m_ignoreChange && m_usingDyldImageSuffix)
        m_usingDyldImageSuffix->setChecked(state);
}

void DesktopQmakeRunConfigurationWidget::usingLibrarySearchPathChanged(bool state)
{
    if (!m_ignoreChange && m_usingLibrarySearchPath)
        m_usingLibrarySearchPath->setChecked(state);
}

void DesktopQmakeRunConfigurationWidget::effectiveTargetInformationChanged()
{
    m_executableLineLabel->setText(QDir::toNativeSeparators(m_qmakeRunConfiguration->executable()));
}

QWidget *DesktopQmakeRunConfiguration::createConfigurationWidget()
{
    return new DesktopQmakeRunConfigurationWidget(this);
}

Runnable DesktopQmakeRunConfiguration::runnable() const
{
    StandardRunnable r;
    r.executable = executable();
    r.commandLineArguments = extraAspect<ArgumentsAspect>()->arguments();
    r.workingDirectory = extraAspect<WorkingDirectoryAspect>()->workingDirectory().toString();
    r.environment = extraAspect<LocalEnvironmentAspect>()->environment();
    r.runMode = extraAspect<TerminalAspect>()->runMode();
    return r;
}

QVariantMap DesktopQmakeRunConfiguration::toMap() const
{
    const QDir projectDir = QDir(target()->project()->projectDirectory().toString());
    QVariantMap map(RunConfiguration::toMap());
    map.insert(QLatin1String(PRO_FILE_KEY), projectDir.relativeFilePath(m_proFilePath.toString()));
    map.insert(QLatin1String(USE_DYLD_IMAGE_SUFFIX_KEY), m_isUsingDyldImageSuffix);
    map.insert(QLatin1String(USE_LIBRARY_SEARCH_PATH), m_isUsingLibrarySearchPath);
    return map;
}

bool DesktopQmakeRunConfiguration::fromMap(const QVariantMap &map)
{
    const QDir projectDir = QDir(target()->project()->projectDirectory().toString());
    m_proFilePath = Utils::FileName::fromUserInput(projectDir.filePath(map.value(QLatin1String(PRO_FILE_KEY)).toString()));
    m_isUsingDyldImageSuffix = map.value(QLatin1String(USE_DYLD_IMAGE_SUFFIX_KEY), false).toBool();
    m_isUsingLibrarySearchPath = map.value(QLatin1String(USE_LIBRARY_SEARCH_PATH), true).toBool();

    QString extraId = ProjectExplorer::idFromMap(map).suffixAfter(id());
    if (!extraId.isEmpty())
        m_proFilePath = FileName::fromString(extraId);

    const bool res = RunConfiguration::fromMap(map);
    updateTargetInformation();
    return res;
}

QString DesktopQmakeRunConfiguration::executable() const
{
    if (QmakeProFile *pro = proFile())
        return extractWorkingDirAndExecutable(pro).second;
    return QString();
}

bool DesktopQmakeRunConfiguration::isUsingDyldImageSuffix() const
{
    return m_isUsingDyldImageSuffix;
}

void DesktopQmakeRunConfiguration::setUsingDyldImageSuffix(bool state)
{
    m_isUsingDyldImageSuffix = state;
    emit usingDyldImageSuffixChanged(state);

    return extraAspect<LocalEnvironmentAspect>()->environmentChanged();
}

bool DesktopQmakeRunConfiguration::isUsingLibrarySearchPath() const
{
    return m_isUsingLibrarySearchPath;
}

void DesktopQmakeRunConfiguration::setUsingLibrarySearchPath(bool state)
{
    m_isUsingLibrarySearchPath = state;
    emit usingLibrarySearchPathChanged(state);

    return extraAspect<LocalEnvironmentAspect>()->environmentChanged();
}

QString DesktopQmakeRunConfiguration::baseWorkingDirectory() const
{
    if (QmakeProFile *pro = proFile())
        return extractWorkingDirAndExecutable(pro).first;
    return QString();
}

bool DesktopQmakeRunConfiguration::isConsoleApplication() const
{
    if (QmakeProFile *pro = proFile()) {
        const QStringList config = pro->variableValue(Variable::Config);
        if (!config.contains("console") || config.contains("testcase"))
            return false;
        const QStringList qt = pro->variableValue(Variable::Qt);
        return !qt.contains("testlib") && !qt.contains("qmltest");
    }
    return false;
}

void DesktopQmakeRunConfiguration::addToBaseEnvironment(Environment &env) const
{
    if (m_isUsingDyldImageSuffix)
        env.set(QLatin1String("DYLD_IMAGE_SUFFIX"), QLatin1String("_debug"));

    QStringList libraryPaths;

    // The user could be linking to a library found via a -L/some/dir switch
    // to find those libraries while actually running we explicitly prepend those
    // dirs to the library search path
    const QmakeProFile *pro = proFile();
    if (m_isUsingLibrarySearchPath && pro) {
        const QStringList libDirectories = pro->variableValue(Variable::LibDirectories);
        if (!libDirectories.isEmpty()) {
            const QString proDirectory = pro->buildDir().toString();
            foreach (QString dir, libDirectories) {
                // Fix up relative entries like "LIBS+=-L.."
                const QFileInfo fi(dir);
                if (!fi.isAbsolute())
                    dir = QDir::cleanPath(proDirectory + QLatin1Char('/') + dir);
                libraryPaths << dir;
            } // foreach
        } // libDirectories
    } // pro

    QtSupport::BaseQtVersion *qtVersion = QtSupport::QtKitInformation::qtVersion(target()->kit());
    if (qtVersion && m_isUsingLibrarySearchPath)
        libraryPaths << qtVersion->librarySearchPath().toString();
    env.prependOrSetLibrarySearchPaths(libraryPaths);
}

QString DesktopQmakeRunConfiguration::buildSystemTarget() const
{
    return m_proFilePath.toString();
}

Utils::FileName DesktopQmakeRunConfiguration::proFilePath() const
{
    return m_proFilePath;
}

QmakeProject *DesktopQmakeRunConfiguration::qmakeProject() const
{
    return static_cast<QmakeProject *>(target()->project());
}

QmakeProFile *DesktopQmakeRunConfiguration::proFile() const
{
    QmakeProject *project = qmakeProject();
    QTC_ASSERT(project, return nullptr);
    QmakeProFile *rootProFile = project->rootProFile();
    return rootProFile ? rootProFile->findProFile(m_proFilePath) : nullptr;
}

QString DesktopQmakeRunConfiguration::defaultDisplayName()
{
    if (QmakeProFile *pro = proFile())
        return pro->displayName();

    QString defaultName;
    if (!m_proFilePath.isEmpty())
        defaultName = m_proFilePath.toFileInfo().completeBaseName();
    else
        defaultName = tr("Qt Run Configuration");
    return defaultName;
}

OutputFormatter *DesktopQmakeRunConfiguration::createOutputFormatter() const
{
    return new QtSupport::QtOutputFormatter(target()->project());
}

QPair<QString, QString> DesktopQmakeRunConfiguration::extractWorkingDirAndExecutable(const QmakeProFile *proFile) const
{
    if (!proFile)
        return {};

    TargetInformation ti = proFile->targetInformation();
    if (!ti.valid)
        return qMakePair(QString(), QString());

    const QStringList &config = proFile->variableValue(Variable::Config);

    QString destDir = ti.destDir.toString();
    QString workingDir;
    if (!destDir.isEmpty()) {
        bool workingDirIsBaseDir = false;
        if (destDir == ti.buildTarget)
            workingDirIsBaseDir = true;
        if (QDir::isRelativePath(destDir))
            destDir = QDir::cleanPath(ti.buildDir.toString() + '/' + destDir);

        if (workingDirIsBaseDir)
            workingDir = ti.buildDir.toString();
        else
            workingDir = destDir;
    } else {
        destDir = ti.buildDir.toString();
        workingDir = ti.buildDir.toString();
    }

    if (HostOsInfo::isMacHost() && config.contains(QLatin1String("app_bundle"))) {
        const QString infix = QLatin1Char('/') + ti.target
                + QLatin1String(".app/Contents/MacOS");
        workingDir += infix;
        destDir += infix;
    }

    QString executable = QDir::cleanPath(destDir + QLatin1Char('/') + ti.target);
    executable = HostOsInfo::withExecutableSuffix(executable);
    //qDebug() << "##### QmakeRunConfiguration::extractWorkingDirAndExecutable:" workingDir << executable;
    return qMakePair(workingDir, executable);
}

///
/// DesktopQmakeRunConfigurationFactory
/// This class is used to restore run settings (saved in .user files)
///

DesktopQmakeRunConfigurationFactory::DesktopQmakeRunConfigurationFactory()
{
    registerRunConfiguration<DesktopQmakeRunConfiguration>(QMAKE_RC_PREFIX);
    addSupportedProjectType(QmakeProjectManager::Constants::QMAKEPROJECT_ID);
    addSupportedTargetDeviceType(ProjectExplorer::Constants::DESKTOP_DEVICE_TYPE);
}

bool DesktopQmakeRunConfigurationFactory::canCreateHelper(Target *parent, const QString &buildTarget) const
{
    QmakeProject *project = qobject_cast<QmakeProject *>(parent->project());
    QTC_ASSERT(project, return {});
    return project->hasApplicationProFile(Utils::FileName::fromString(buildTarget));
}

QList<RunConfigurationCreationInfo>
DesktopQmakeRunConfigurationFactory::availableCreators(Target *parent) const
{
<<<<<<< HEAD
    QmakeProject *project = static_cast<QmakeProject *>(parent->project());
    return project->runConfigurationCreators(this);
=======
    QmakeProject *project = qobject_cast<QmakeProject *>(parent->project());
    QTC_ASSERT(project, return {});
    return project->buildTargets(mode);
>>>>>>> 0bcc983c
}

bool DesktopQmakeRunConfigurationFactory::hasRunConfigForProFile(RunConfiguration *rc, const Utils::FileName &n) const
{
    auto qmakeRc = qobject_cast<DesktopQmakeRunConfiguration *>(rc);
    return qmakeRc && qmakeRc->proFilePath() == n;
}

} // namespace Internal
} // namespace QmakeProjectManager<|MERGE_RESOLUTION|>--- conflicted
+++ resolved
@@ -445,14 +445,9 @@
 QList<RunConfigurationCreationInfo>
 DesktopQmakeRunConfigurationFactory::availableCreators(Target *parent) const
 {
-<<<<<<< HEAD
-    QmakeProject *project = static_cast<QmakeProject *>(parent->project());
-    return project->runConfigurationCreators(this);
-=======
     QmakeProject *project = qobject_cast<QmakeProject *>(parent->project());
     QTC_ASSERT(project, return {});
-    return project->buildTargets(mode);
->>>>>>> 0bcc983c
+    return project->runConfigurationCreators(this);
 }
 
 bool DesktopQmakeRunConfigurationFactory::hasRunConfigForProFile(RunConfiguration *rc, const Utils::FileName &n) const

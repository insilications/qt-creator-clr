--- conflicted
+++ resolved
@@ -299,12 +299,8 @@
     Q_UNUSED(osType); // TODO use this to select the right toolchain?
     return QtProjectImporter::createTemporaryKit(data,
                                                  [&data, parsedSpec, archConfig](Kit *k) -> void {
-<<<<<<< HEAD
-        ToolChainKitAspect::setToolChain(k, preferredToolChain(data.qt, parsedSpec, archConfig));
-=======
         for (ToolChain * const tc : preferredToolChains(data.qt, parsedSpec, archConfig))
-            ToolChainKitInformation::setToolChain(k, tc);
->>>>>>> aa14e396
+            ToolChainKitAspect::setToolChain(k, tc);
         if (parsedSpec != data.qt->mkspec())
             QmakeKitAspect::setMkspec(k, parsedSpec);
     });

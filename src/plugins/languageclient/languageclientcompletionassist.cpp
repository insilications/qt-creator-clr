/****************************************************************************
**
** Copyright (C) 2018 The Qt Company Ltd.
** Contact: https://www.qt.io/licensing/
**
** This file is part of Qt Creator.
**
** Commercial License Usage
** Licensees holding valid commercial Qt licenses may use this file in
** accordance with the commercial license agreement provided with the
** Software or, alternatively, in accordance with the terms contained in
** a written agreement between you and The Qt Company. For licensing terms
** and conditions see https://www.qt.io/terms-conditions. For further
** information use the contact form at https://www.qt.io/contact-us.
**
** GNU General Public License Usage
** Alternatively, this file may be used under the terms of the GNU
** General Public License version 3 as published by the Free Software
** Foundation with exceptions as appearing in the file LICENSE.GPL3-EXCEPT
** included in the packaging of this file. Please review the following
** information to ensure the GNU General Public License requirements will
** be met: https://www.gnu.org/licenses/gpl-3.0.html.
**
****************************************************************************/

#include "languageclientcompletionassist.h"

#include "client.h"
#include "languageclientutils.h"

#include <languageserverprotocol/completion.h>
#include <texteditor/codeassist/assistinterface.h>
#include <texteditor/codeassist/assistproposalitem.h>
#include <texteditor/codeassist/iassistprocessor.h>
#include <texteditor/codeassist/genericproposal.h>
#include <texteditor/codeassist/genericproposalmodel.h>
#include <texteditor/texteditorsettings.h>
#include <utils/algorithm.h>
#include <utils/textutils.h>
#include <utils/utilsicons.h>

#include <QDebug>
#include <QLoggingCategory>
#include <QRegularExpression>
#include <QTextBlock>
#include <QTextDocument>
#include <QTime>

static Q_LOGGING_CATEGORY(LOGLSPCOMPLETION, "qtc.languageclient.completion", QtWarningMsg);

using namespace LanguageServerProtocol;
using namespace TextEditor;

namespace LanguageClient {

class LanguageClientCompletionItem : public AssistProposalItemInterface
{
public:
    LanguageClientCompletionItem(CompletionItem item);

    // AssistProposalItemInterface interface
    QString text() const override;
    bool implicitlyApplies() const override;
    bool prematurelyApplies(const QChar &typedCharacter) const override;
    void apply(TextDocumentManipulatorInterface &manipulator, int basePosition) const override;
    QIcon icon() const override;
    QString detail() const override;
    bool isSnippet() const override;
    bool isValid() const override;
    quint64 hash() const override;

    const QString &sortText() const;

    bool operator <(const LanguageClientCompletionItem &other) const;

    bool isPerfectMatch(int pos, QTextDocument *doc) const;

private:
    CompletionItem m_item;
    mutable QChar m_triggeredCommitCharacter;
    mutable QString m_sortText;
};

LanguageClientCompletionItem::LanguageClientCompletionItem(CompletionItem item)
    : m_item(std::move(item))
{ }

QString LanguageClientCompletionItem::text() const
{ return m_item.label(); }

bool LanguageClientCompletionItem::implicitlyApplies() const
{ return false; }

bool LanguageClientCompletionItem::prematurelyApplies(const QChar &typedCharacter) const
{
    if (m_item.commitCharacters().has_value() && m_item.commitCharacters().value().contains(typedCharacter)) {
        m_triggeredCommitCharacter = typedCharacter;
        return true;
    }
    return false;
}

void LanguageClientCompletionItem::apply(TextDocumentManipulatorInterface &manipulator,
                                         int /*basePosition*/) const
{
    const int pos = manipulator.currentPosition();
    if (auto edit = m_item.textEdit()) {
        applyTextEdit(manipulator, *edit);
    } else {
        const QString textToInsert(m_item.insertText().value_or(text()));
        int length = 0;
        for (auto it = textToInsert.crbegin(), end = textToInsert.crend(); it != end; ++it) {
            if (it->toLower() != manipulator.characterAt(pos - length - 1).toLower()) {
                length = 0;
                break;
            }
            ++length;
        }
        QTextCursor cursor = manipulator.textCursorAt(pos);
        cursor.movePosition(QTextCursor::StartOfLine, QTextCursor::KeepAnchor);
        const QString blockTextUntilPosition = cursor.selectedText();
        static QRegularExpression identifier("[a-zA-Z_][a-zA-Z0-9_]*$");
        QRegularExpressionMatch match = identifier.match(blockTextUntilPosition);
        int matchLength = match.hasMatch() ? match.capturedLength(0) : 0;
        length = qMax(length, matchLength);
        manipulator.replace(pos - length, length, textToInsert);
    }

    if (auto additionalEdits = m_item.additionalTextEdits()) {
        for (const auto &edit : *additionalEdits)
            applyTextEdit(manipulator, edit);
    }
    if (!m_triggeredCommitCharacter.isNull())
        manipulator.insertCodeSnippet(manipulator.currentPosition(), m_triggeredCommitCharacter);
}

QIcon LanguageClientCompletionItem::icon() const
{
    QIcon icon;
    using namespace Utils::CodeModelIcon;
    const int kind = m_item.kind().value_or(CompletionItemKind::Text);
    switch (kind) {
    case CompletionItemKind::Method:
    case CompletionItemKind::Function:
    case CompletionItemKind::Constructor: icon = iconForType(FuncPublic); break;
    case CompletionItemKind::Field:
    case CompletionItemKind::Variable: icon = iconForType(VarPublic); break;
    case CompletionItemKind::Class: icon = iconForType(Class); break;
    case CompletionItemKind::Module: icon = iconForType(Namespace); break;
    case CompletionItemKind::Property: icon = iconForType(Property); break;
    case CompletionItemKind::Enum: icon = iconForType(Enum); break;
    case CompletionItemKind::Keyword: icon = iconForType(Keyword); break;
    case CompletionItemKind::Snippet: icon = QIcon(":/texteditor/images/snippet.png"); break;
    case CompletionItemKind::EnumMember: icon = iconForType(Enumerator); break;
    case CompletionItemKind::Struct: icon = iconForType(Struct); break;
    default: icon = iconForType(Unknown); break;
    }
    return icon;
}

QString LanguageClientCompletionItem::detail() const
{
    if (auto _doc = m_item.documentation()) {
        auto doc = *_doc;
        QString detailDocText;
        if (Utils::holds_alternative<QString>(doc)) {
            detailDocText = Utils::get<QString>(doc);
        } else if (Utils::holds_alternative<MarkupContent>(doc)) {
            // TODO markdown parser?
            detailDocText = Utils::get<MarkupContent>(doc).content();
        }
        if (!detailDocText.isEmpty())
            return detailDocText;
    }
    return m_item.detail().value_or(text());
}

bool LanguageClientCompletionItem::isSnippet() const
{
    // FIXME add lsp > creator snippet converter
    // return m_item.insertTextFormat().value_or(CompletionItem::PlainText);
    return false;
}

bool LanguageClientCompletionItem::isValid() const
{
    return m_item.isValid(nullptr);
}

quint64 LanguageClientCompletionItem::hash() const
{
    return qHash(m_item.label()); // TODO: naaaa
}

const QString &LanguageClientCompletionItem::sortText() const
{
    if (m_sortText.isEmpty())
        m_sortText = m_item.sortText().has_value() ? *m_item.sortText() : m_item.label();
    return m_sortText;
}

bool LanguageClientCompletionItem::operator <(const LanguageClientCompletionItem &other) const
{
    return sortText() < other.sortText();
}

bool LanguageClientCompletionItem::isPerfectMatch(int pos, QTextDocument *doc) const
{
    QTC_ASSERT(doc, return false);
    using namespace Utils::Text;
    if (auto additionalEdits = m_item.additionalTextEdits()) {
        if (!additionalEdits.value().isEmpty())
            return false;
    }
    if (auto edit = m_item.textEdit()) {
        auto range = edit->range();
        const int start = positionInText(doc, range.start().line() + 1, range.start().character() + 1);
        const int end = positionInText(doc, range.end().line() + 1, range.end().character() + 1);
        auto text = textAt(QTextCursor(doc), start, end - start);
        return text == edit->newText();
    }
    const QString textToInsert(m_item.insertText().value_or(text()));
    const int length = textToInsert.length();
    return textToInsert == textAt(QTextCursor(doc), pos - length, length);
}

class LanguageClientCompletionModel : public GenericProposalModel
{
public:
    // GenericProposalModel interface
    bool isSortable(const QString &/*prefix*/) const override { return true; }
    void sort(const QString &/*prefix*/) override;
    bool supportsPrefixExpansion() const override { return false; }

    QList<LanguageClientCompletionItem *> items() const
    { return Utils::static_container_cast<LanguageClientCompletionItem *>(m_currentItems); }
};

void LanguageClientCompletionModel::sort(const QString &/*prefix*/)
{
    std::sort(m_currentItems.begin(), m_currentItems.end(),
              [] (AssistProposalItemInterface *a, AssistProposalItemInterface *b){
        return *(dynamic_cast<LanguageClientCompletionItem *>(a)) < *(
                    dynamic_cast<LanguageClientCompletionItem *>(b));
    });
}

class LanguageClientCompletionProposal : public GenericProposal
{
public:
    LanguageClientCompletionProposal(int cursorPos, LanguageClientCompletionModel *model)
        : GenericProposal(cursorPos, GenericProposalModelPtr(model))
        , m_model(model)
    { }

    // IAssistProposal interface
    bool hasItemsToPropose(const QString &/*text*/, AssistReason reason) const override
    {
        if (m_model->size() <= 0 || m_document.isNull())
            return false;

        return m_model->keepPerfectMatch(reason)
                || !Utils::anyOf(m_model->items(), [this](LanguageClientCompletionItem *item){
            return item->isPerfectMatch(m_pos, m_document);
        });
    }

    LanguageClientCompletionModel *m_model;
    QPointer<QTextDocument> m_document;
    int m_pos = -1;
};


class LanguageClientCompletionAssistProcessor : public IAssistProcessor
{
public:
    LanguageClientCompletionAssistProcessor(Client *client);
    ~LanguageClientCompletionAssistProcessor() override;
    IAssistProposal *perform(const AssistInterface *interface) override;
    bool running() override;
    bool needsRestart() const override { return true; }
    void cancel() override;

private:
    void handleCompletionResponse(const CompletionRequest::Response &response);

    QPointer<QTextDocument> m_document;
    QPointer<Client> m_client;
    Utils::optional<MessageId> m_currentRequest;
    QMetaObject::Connection m_postponedUpdateConnection;
    int m_pos = -1;
};

LanguageClientCompletionAssistProcessor::LanguageClientCompletionAssistProcessor(Client *client)
    : m_client(client)
{ }

LanguageClientCompletionAssistProcessor::~LanguageClientCompletionAssistProcessor()
{
    QTC_ASSERT(!running(), cancel());
}

static QString assistReasonString(AssistReason reason)
{
    switch (reason) {
    case IdleEditor: return QString("idle editor");
    case ActivationCharacter: return QString("activation character");
    case ExplicitlyInvoked: return QString("explicitly invoking");
    }
    return QString("unknown reason");
}

IAssistProposal *LanguageClientCompletionAssistProcessor::perform(const AssistInterface *interface)
{
    QTC_ASSERT(m_client, return nullptr);
    m_pos = interface->position();
    if (interface->reason() == IdleEditor) {
<<<<<<< HEAD
        // Trigger an automatic completion request only when we are on a word with at least n "identifier" characters
        const QRegularExpression regexp("[_a-zA-Z0-9]+");
=======
        // Trigger an automatic completion request only when we are on a word with more than 2 "identifier" character
        const QRegularExpression regexp("^[_a-zA-Z0-9]+$");
>>>>>>> 73ac5a3d
        auto hasMatch = [&regexp](const QString &txt) { return regexp.match(txt).hasMatch(); };
        int delta = 0;
        while (m_pos - delta > 0 && hasMatch(interface->textAt(m_pos - delta - 1, delta + 1)))
            ++delta;
        if (delta < TextEditorSettings::completionSettings().m_characterThreshold)
            return nullptr;
        if (m_client->documentUpdatePostponed(interface->filePath())) {
            m_postponedUpdateConnection
                = QObject::connect(m_client,
                                   &Client::documentUpdated,
                                   [this, interface](TextEditor::TextDocument *document) {
                                       if (document->filePath() == interface->filePath())
                                           perform(interface);
                                   });
            return nullptr;
        }
    }
    if (m_postponedUpdateConnection)
        QObject::disconnect(m_postponedUpdateConnection);
    CompletionParams::CompletionContext context;
    if (interface->reason() == ActivationCharacter) {
        context.setTriggerKind(CompletionParams::TriggerCharacter);
        QChar triggerCharacter = interface->characterAt(interface->position() - 1);
        if (!triggerCharacter.isNull())
            context.setTriggerCharacter(triggerCharacter);
    } else {
        context.setTriggerKind(CompletionParams::Invoked);
    }
    CompletionParams params;
    int line;
    int column;
    if (!Utils::Text::convertPosition(interface->textDocument(), m_pos, &line, &column))
        return nullptr;
    --line; // line is 0 based in the protocol
    --column; // column is 0 based in the protocol
    params.setPosition({line, column});
    params.setContext(context);
    params.setTextDocument(TextDocumentIdentifier(DocumentUri::fromFilePath(interface->filePath())));
    CompletionRequest completionRequest(params);
    completionRequest.setResponseCallback([this](auto response) {
        this->handleCompletionResponse(response);
    });
    m_client->sendContent(completionRequest);
    m_client->addAssistProcessor(this);
    m_currentRequest = completionRequest.id();
    m_document = interface->textDocument();
    qCDebug(LOGLSPCOMPLETION) << QTime::currentTime()
                              << " : request completions at " << m_pos
                              << " by " << assistReasonString(interface->reason());
    return nullptr;
}

bool LanguageClientCompletionAssistProcessor::running()
{
    return m_currentRequest.has_value() || m_postponedUpdateConnection;
}

void LanguageClientCompletionAssistProcessor::cancel()
{
    if (m_currentRequest.has_value()) {
        m_client->cancelRequest(m_currentRequest.value());
        m_client->removeAssistProcessor(this);
        m_currentRequest.reset();
    } else if (m_postponedUpdateConnection) {
        QObject::disconnect(m_postponedUpdateConnection);
    }
}

void LanguageClientCompletionAssistProcessor::handleCompletionResponse(
    const CompletionRequest::Response &response)
{
    // We must report back to the code assistant under all circumstances
    qCDebug(LOGLSPCOMPLETION) << QTime::currentTime() << " : got completions";
    m_currentRequest.reset();
    QTC_ASSERT(m_client, setAsyncProposalAvailable(nullptr); return);
    if (auto error = response.error())
        m_client->log(error.value());

    const Utils::optional<CompletionResult> &result = response.result();
    if (!result || Utils::holds_alternative<std::nullptr_t>(*result)) {
        setAsyncProposalAvailable(nullptr);
        m_client->removeAssistProcessor(this);
        return;
    }

    QList<CompletionItem> items;
    if (Utils::holds_alternative<CompletionList>(*result)) {
        const auto &list = Utils::get<CompletionList>(*result);
        items = list.items().value_or(QList<CompletionItem>());
    } else if (Utils::holds_alternative<QList<CompletionItem>>(*result)) {
        items = Utils::get<QList<CompletionItem>>(*result);
    }
    auto model = new LanguageClientCompletionModel();
    model->loadContent(Utils::transform(items, [](const CompletionItem &item){
        return static_cast<AssistProposalItemInterface *>(new LanguageClientCompletionItem(item));
    }));
    LanguageClientCompletionProposal *proposal = new LanguageClientCompletionProposal(m_pos, model);
    proposal->m_document = m_document;
    proposal->m_pos = m_pos;
    proposal->setFragile(true);
    proposal->setSupportsPrefix(false);
    setAsyncProposalAvailable(proposal);
    m_client->removeAssistProcessor(this);
    qCDebug(LOGLSPCOMPLETION) << QTime::currentTime() << " : "
                              << items.count() << " completions handled";
}

LanguageClientCompletionAssistProvider::LanguageClientCompletionAssistProvider(Client *client)
    : CompletionAssistProvider(client)
    , m_client(client)
{ }

IAssistProcessor *LanguageClientCompletionAssistProvider::createProcessor() const
{
    return new LanguageClientCompletionAssistProcessor(m_client);
}

IAssistProvider::RunType LanguageClientCompletionAssistProvider::runType() const
{
    return IAssistProvider::Asynchronous;
}

int LanguageClientCompletionAssistProvider::activationCharSequenceLength() const
{
    return m_activationCharSequenceLength;
}

bool LanguageClientCompletionAssistProvider::isActivationCharSequence(const QString &sequence) const
{
    return Utils::anyOf(m_triggerChars, [sequence](const QString &trigger){
        return trigger.endsWith(sequence);
    });
}

void LanguageClientCompletionAssistProvider::setTriggerCharacters(QList<QString> triggerChars)
{
    m_triggerChars = triggerChars;
    for (const QString &trigger : triggerChars) {
        if (trigger.length() > m_activationCharSequenceLength)
            m_activationCharSequenceLength = trigger.length();
    }
}

} // namespace LanguageClient<|MERGE_RESOLUTION|>--- conflicted
+++ resolved
@@ -315,13 +315,8 @@
     QTC_ASSERT(m_client, return nullptr);
     m_pos = interface->position();
     if (interface->reason() == IdleEditor) {
-<<<<<<< HEAD
         // Trigger an automatic completion request only when we are on a word with at least n "identifier" characters
-        const QRegularExpression regexp("[_a-zA-Z0-9]+");
-=======
-        // Trigger an automatic completion request only when we are on a word with more than 2 "identifier" character
         const QRegularExpression regexp("^[_a-zA-Z0-9]+$");
->>>>>>> 73ac5a3d
         auto hasMatch = [&regexp](const QString &txt) { return regexp.match(txt).hasMatch(); };
         int delta = 0;
         while (m_pos - delta > 0 && hasMatch(interface->textAt(m_pos - delta - 1, delta + 1)))

--- conflicted
+++ resolved
@@ -93,33 +93,21 @@
 void MakeStep::ctor()
 {
     m_percentProgress = QRegExp("^\\[\\s*(\\d*)%\\]");
-<<<<<<< HEAD
-    m_useNinja = false;
-=======
->>>>>>> 0fc9e7c8
     m_ninjaProgress = QRegExp ("^\\[\\s*(\\d*)/\\s*(\\d*)");
     m_ninjaProgressString = QLatin1String("[%s/%t "); // ninja: [33/100
     //: Default display name for the cmake make step.
     setDefaultDisplayName(tr("Make"));
 
-<<<<<<< HEAD
-    BuildConfiguration *bc = cmakeBuildConfiguration();
-    if (bc) {
-=======
     CMakeBuildConfiguration *bc = cmakeBuildConfiguration();
     if (bc) {
         m_useNinja = bc->useNinja();
->>>>>>> 0fc9e7c8
         m_activeConfiguration = 0;
         connect(bc, SIGNAL(useNinjaChanged(bool)), this, SLOT(setUseNinja(bool)));
     } else {
         // That means the step is in the deploylist, so we listen to the active build config
         // changed signal and react to the activeBuildConfigurationChanged() signal of the buildconfiguration
         m_activeConfiguration = targetsActiveBuildConfiguration();
-<<<<<<< HEAD
-=======
         m_useNinja = m_activeConfiguration->useNinja();
->>>>>>> 0fc9e7c8
         connect (target(), SIGNAL(activeBuildConfigurationChanged(ProjectExplorer::BuildConfiguration*)),
                  this, SLOT(activeBuildConfigurationChanged()));
         activeBuildConfigurationChanged();

/****************************************************************************
**
** Copyright (C) 2013 Digia Plc and/or its subsidiary(-ies).
** Contact: http://www.qt-project.org/legal
**
** This file is part of Qt Creator.
**
** Commercial License Usage
** Licensees holding valid commercial Qt licenses may use this file in
** accordance with the commercial license agreement provided with the
** Software or, alternatively, in accordance with the terms contained in
** a written agreement between you and Digia.  For licensing terms and
** conditions see http://qt.digia.com/licensing.  For further information
** use the contact form at http://qt.digia.com/contact-us.
**
** GNU Lesser General Public License Usage
** Alternatively, this file may be used under the terms of the GNU Lesser
** General Public License version 2.1 as published by the Free Software
** Foundation and appearing in the file LICENSE.LGPL included in the
** packaging of this file.  Please review the following information to
** ensure the GNU Lesser General Public License version 2.1 requirements
** will be met: http://www.gnu.org/licenses/old-licenses/lgpl-2.1.html.
**
** In addition, as a special exception, Digia gives you certain additional
** rights.  These rights are described in the Digia Qt LGPL Exception
** version 1.1, included in the file LGPL_EXCEPTION.txt in this package.
**
****************************************************************************/

#include "cppquickfix_test_utils.h"

#include "cppeditor.h"
#include "cppeditorplugin.h"
#include "cppquickfixassistant.h"
#include "cppquickfixes.h"

<<<<<<< HEAD
#include <cpptools/cpppreprocessertesthelper.h>

=======
#include <coreplugin/plugintestutils.h>
>>>>>>> d9602ca5
#include <cpptools/cppcodestylepreferences.h>
#include <cpptools/cppmodelmanager.h>
#include <cpptools/cpppreprocessor.h>
#include <cpptools/cpptoolssettings.h>
#include <cpptools/includeutils.h>

#include <utils/fileutils.h>

#include <QDebug>
#include <QDir>
#include <QtTest>

/*!
    Tests for quick-fixes.
 */
using namespace Core;
using namespace CPlusPlus;
using namespace CppEditor;
using namespace CppEditor::Internal;
using namespace CppTools;
using namespace IncludeUtils;
using namespace TextEditor;

namespace {

class TestDocument;
typedef QSharedPointer<TestDocument> TestDocumentPtr;

/**
 * Represents a test document before and after applying the quick fix.
 *
 * A TestDocument's originalSource may contain an '@' character to denote
 * the cursor position. This marker is removed before the Editor reads
 * the document.
 */
class TestDocument
{
public:
    TestDocument(const QByteArray &theOriginalSource, const QByteArray &theExpectedSource,
                 const QString &fileName)
        : originalSource(theOriginalSource)
        , expectedSource(theExpectedSource)
        , fileName(fileName)
        , cursorMarkerPosition(theOriginalSource.indexOf('@'))
        , editor(0)
        , editorWidget(0)
    {
        originalSource.remove(cursorMarkerPosition, 1);
        expectedSource.remove(theExpectedSource.indexOf('@'), 1);
    }

    static TestDocumentPtr create(const QByteArray &theOriginalSource,
        const QByteArray &theExpectedSource,const QString &fileName)
    {
        return TestDocumentPtr(new TestDocument(theOriginalSource, theExpectedSource, fileName));
    }

    bool hasCursorMarkerPosition() const { return cursorMarkerPosition != -1; }
    bool changesExpected() const { return originalSource != expectedSource; }

    QString filePath() const
    {
        if (!QFileInfo(fileName).isAbsolute())
            return QDir::tempPath() + QLatin1Char('/') + fileName;
        return fileName;
    }

    void writeToDisk() const
    {
        Utils::FileSaver srcSaver(filePath());
        srcSaver.write(originalSource);
        srcSaver.finalize();
    }

    QByteArray originalSource;
    QByteArray expectedSource;

    const QString fileName;
    const int cursorMarkerPosition;

    CPPEditor *editor;
    CPPEditorWidget *editorWidget;
};

/**
 * Encapsulates the whole process of setting up an editor, getting the
 * quick-fix, applying it, and checking the result.
 */
class TestCase
{
public:
    TestCase(const QByteArray &originalSource, const QByteArray &expectedSource,
             const QStringList &includePaths = QStringList());
    TestCase(const QList<TestDocumentPtr> theTestFiles,
             const QStringList &includePaths = QStringList());
    ~TestCase();

    QuickFixOperation::Ptr getFix(CppQuickFixFactory *factory, CPPEditorWidget *editorWidget,
                                  int resultIndex = 0);
    TestDocumentPtr testFileWithCursorMarker() const;

    void run(CppQuickFixFactory *factory, int resultIndex = 0);

private:
    TestCase(const TestCase &);
    TestCase &operator=(const TestCase &);

    void init(const QStringList &includePaths);

private:
    QList<TestDocumentPtr> testFiles;

    CppCodeStylePreferences *cppCodeStylePreferences;
    QByteArray cppCodeStylePreferencesOriginalDelegateId;

    QStringList includePathsToRestore;
    bool restoreIncludePaths;
};

/// Apply the factory on the source and get back the resultIndex'th result or a null pointer.
QuickFixOperation::Ptr TestCase::getFix(CppQuickFixFactory *factory, CPPEditorWidget *editorWidget,
                                        int resultIndex)
{
    CppQuickFixInterface qfi(new CppQuickFixAssistInterface(editorWidget, ExplicitlyInvoked));
    TextEditor::QuickFixOperations results;
    factory->match(qfi, results);
    return results.isEmpty() ? QuickFixOperation::Ptr() : results.at(resultIndex);
}

/// The '@' in the originalSource is the position from where the quick-fix discovery is triggered.
TestCase::TestCase(const QByteArray &originalSource, const QByteArray &expectedSource,
                   const QStringList &includePaths)
    : cppCodeStylePreferences(0), restoreIncludePaths(false)
{
    testFiles << TestDocument::create(originalSource, expectedSource, QLatin1String("file.cpp"));
    init(includePaths);
}

/// Exactly one TestFile must contain the cursor position marker '@' in the originalSource.
TestCase::TestCase(const QList<TestDocumentPtr> theTestFiles, const QStringList &includePaths)
    : testFiles(theTestFiles), cppCodeStylePreferences(0), restoreIncludePaths(false)
{
    init(includePaths);
}

void TestCase::init(const QStringList &includePaths)
{
    // Check if there is exactly one cursor marker
    unsigned cursorMarkersCount = 0;
    foreach (const TestDocumentPtr testFile, testFiles) {
        if (testFile->hasCursorMarkerPosition())
            ++cursorMarkersCount;
    }
    QVERIFY2(cursorMarkersCount == 1, "Exactly one cursor marker is allowed.");

    // Write files to disk
    foreach (TestDocumentPtr testFile, testFiles)
        testFile->writeToDisk();

    CppTools::Internal::CppModelManager *cmm = CppTools::Internal::CppModelManager::instance();

    // Set appropriate include paths
    if (!includePaths.isEmpty()) {
        restoreIncludePaths = true;
        includePathsToRestore = cmm->includePaths();
        cmm->setIncludePaths(includePaths);
    }

    // Update Code Model
    QStringList filePaths;
    foreach (const TestDocumentPtr &testFile, testFiles)
        filePaths << testFile->filePath();
    cmm->updateSourceFiles(filePaths);

    // Wait for the parser in the future to give us the document
    QStringList filePathsNotYetInSnapshot(filePaths);
    forever {
        Snapshot snapshot = cmm->snapshot();
        foreach (const QString &filePath, filePathsNotYetInSnapshot) {
            if (snapshot.contains(filePath))
                filePathsNotYetInSnapshot.removeOne(filePath);
        }
        if (filePathsNotYetInSnapshot.isEmpty())
            break;
        QCoreApplication::processEvents();
    }

    // Open Files
    foreach (TestDocumentPtr testFile, testFiles) {
        testFile->editor
            = dynamic_cast<CPPEditor *>(EditorManager::openEditor(testFile->filePath()));
        QVERIFY(testFile->editor);

        // Set cursor position
        const int cursorPosition = testFile->hasCursorMarkerPosition()
                ? testFile->cursorMarkerPosition : 0;
        testFile->editor->setCursorPosition(cursorPosition);

        testFile->editorWidget = dynamic_cast<CPPEditorWidget *>(testFile->editor->editorWidget());
        QVERIFY(testFile->editorWidget);

        // Rehighlight
        testFile->editorWidget->semanticRehighlight(true);

        // Wait for the semantic info from the future
        while (testFile->editorWidget->semanticInfo().doc.isNull())
            QCoreApplication::processEvents();
    }

    // Enforce the default cpp code style, so we are independent of config file settings.
    // This is needed by e.g. the GenerateGetterSetter quick fix.
    cppCodeStylePreferences = CppToolsSettings::instance()->cppCodeStyle();
    QVERIFY(cppCodeStylePreferences);
    cppCodeStylePreferencesOriginalDelegateId = cppCodeStylePreferences->currentDelegateId();
    cppCodeStylePreferences->setCurrentDelegate("qt");
}

TestCase::~TestCase()
{
    // Restore default cpp code style
    if (cppCodeStylePreferences)
        cppCodeStylePreferences->setCurrentDelegate(cppCodeStylePreferencesOriginalDelegateId);

    // Close editors
    QList<Core::IEditor *> editorsToClose;
    foreach (const TestDocumentPtr testFile, testFiles) {
        if (testFile->editor)
            editorsToClose << testFile->editor;
    }
<<<<<<< HEAD
    EditorManager::closeEditors(editorsToClose, false);
    QCoreApplication::processEvents(); // process any pending events
=======
    Core::Tests::closeAndDeleteEditors(editorsToClose);
>>>>>>> d9602ca5

    // Remove the test files from the code-model
    CppModelManagerInterface *mmi = CppModelManagerInterface::instance();
    mmi->GC();
    QCOMPARE(mmi->snapshot().size(), 0);

    // Restore include paths
    if (restoreIncludePaths)
        CppTools::Internal::CppModelManager::instance()->setIncludePaths(includePathsToRestore);

    // Remove created files from file system
    foreach (const TestDocumentPtr &testDocument, testFiles)
        QVERIFY(QFile::remove(testDocument->filePath()));
}

/// Leading whitespace is not removed, so we can check if the indetation ranges
/// have been set correctly by the quick-fix.
QByteArray &removeTrailingWhitespace(QByteArray &input)
{
    QList<QByteArray> lines = input.split('\n');
    input.resize(0);
    foreach (QByteArray line, lines) {
        while (line.length() > 0) {
            char lastChar = line[line.length() - 1];
            if (lastChar == ' ' || lastChar == '\t')
                line = line.left(line.length() - 1);
            else
                break;
        }
        input.append(line);
        input.append('\n');
    }
    return input;
}

void TestCase::run(CppQuickFixFactory *factory, int resultIndex)
{
    // Run the fix in the file having the cursor marker
    TestDocumentPtr testFile;
    foreach (const TestDocumentPtr file, testFiles) {
        if (file->hasCursorMarkerPosition())
            testFile = file;
    }
    QVERIFY2(testFile, "No test file with cursor marker found");

    if (QuickFixOperation::Ptr fix = getFix(factory, testFile->editorWidget, resultIndex))
        fix->perform();
    else
        qDebug() << "Quickfix was not triggered";

    // Compare all files
    foreach (const TestDocumentPtr testFile, testFiles) {
        // Check
        QByteArray result = testFile->editorWidget->document()->toPlainText().toUtf8();
        removeTrailingWhitespace(result);
        QCOMPARE(QLatin1String(result), QLatin1String(testFile->expectedSource));

        // Undo the change
        for (int i = 0; i < 100; ++i)
            testFile->editorWidget->undo();
        result = testFile->editorWidget->document()->toPlainText().toUtf8();
        QCOMPARE(result, testFile->originalSource);
    }
}

/// Delegates directly to AddIncludeForUndefinedIdentifierOp for easier testing.
class AddIncludeForUndefinedIdentifierTestFactory : public CppQuickFixFactory
{
public:
    AddIncludeForUndefinedIdentifierTestFactory(const QString &include)
        : m_include(include) {}

    void match(const CppQuickFixInterface &cppQuickFixInterface, QuickFixOperations &result)
    {
        result += CppQuickFixOperation::Ptr(
            new AddIncludeForUndefinedIdentifierOp(cppQuickFixInterface, 0, m_include));
    }

private:
    const QString m_include;
};

} // anonymous namespace

/// Checks:
/// 1. If the name does not start with ("m_" or "_") and does not
///    end with "_", we are forced to prefix the getter with "get".
/// 2. Setter: Use pass by value on integer/float and pointer types.
void CppEditorPlugin::test_quickfix_GenerateGetterSetter_basicGetterWithPrefix()
{
    const QByteArray original =
        "\n"
        "class Something\n"
        "{\n"
        "    int @it;\n"
        "};\n"
        ;
    const QByteArray expected =
        "\n"
        "class Something\n"
        "{\n"
        "    int it;\n"
        "\n"
        "public:\n"
        "    int getIt() const;\n"
        "    void setIt(int value);\n"
        "};\n"
        "\n"
        "int Something::getIt() const\n"
        "{\n"
        "    return it;\n"
        "}\n"
        "\n"
        "void Something::setIt(int value)\n"
        "{\n"
        "    it = value;\n"
        "}\n"
        "\n"
        ;

    GenerateGetterSetter factory;
    TestCase data(original, expected);
    data.run(&factory);
}

/// Checks: In addition to test_quickfix_GenerateGetterSetter_basicGetterWithPrefix
/// generated definitions should fit in the namespace.
void CppEditorPlugin::test_quickfix_GenerateGetterSetter_basicGetterWithPrefixAndNamespace()
{
    const QByteArray original =
        "namespace SomeNamespace {\n"
        "class Something\n"
        "{\n"
        "    int @it;\n"
        "};\n"
        "}\n";

    const QByteArray expected =
        "namespace SomeNamespace {\n"
        "class Something\n"
        "{\n"
        "    int it;\n"
        "\n"
        "public:\n"
        "    int getIt() const;\n"
        "    void setIt(int value);\n"
        "};\n"
        "int Something::getIt() const\n"
        "{\n"
        "    return it;\n"
        "}\n"
        "\n"
        "void Something::setIt(int value)\n"
        "{\n"
        "    it = value;\n"
        "}\n"
        "\n"
        "}\n\n";

    GenerateGetterSetter factory;
    TestCase data(original, expected);
    data.run(&factory);
}

/// Checks: In addition to test_quickfix_GenerateGetterSetter_basicGetterWithPrefix
/// generated definitions should fit in the namespace.
void CppEditorPlugin::test_quickfix_GenerateGetterSetter_basicGetterWithPrefixAndNamespaceToCpp()
{
    QList<TestDocumentPtr> testFiles;
    QByteArray original;
    QByteArray expected;

    // Header File
    original =
        "namespace SomeNamespace {\n"
        "class Something\n"
        "{\n"
        "    int @it;\n"
        "};\n"
        "}\n";
    expected =
        "namespace SomeNamespace {\n"
        "class Something\n"
        "{\n"
        "    int it;\n"
        "\n"
        "public:\n"
        "    int getIt() const;\n"
        "    void setIt(int value);\n"
        "};\n"
        "}\n\n";
    testFiles << TestDocument::create(original, expected, QLatin1String("file.h"));

    // Source File
    original =
        "#include \"file.h\"\n"
        "namespace SomeNamespace {\n"
        "}\n";
    expected =
        "#include \"file.h\"\n"
        "namespace SomeNamespace {\n"
        "int Something::getIt() const\n"
        "{\n"
        "    return it;\n"
        "}\n"
        "\n"
        "void Something::setIt(int value)\n"
        "{\n"
        "    it = value;\n"
        "}\n\n"
        "}\n\n";
    testFiles << TestDocument::create(original, expected, QLatin1String("file.cpp"));

    GenerateGetterSetter factory;
    TestCase data(testFiles);
    data.run(&factory);
}

/// Checks:
/// 1. Getter: "get" prefix is not necessary.
/// 2. Setter: Parameter name is base name.
void CppEditorPlugin::test_quickfix_GenerateGetterSetter_basicGetterWithoutPrefix()
{
    const QByteArray original =
        "\n"
        "class Something\n"
        "{\n"
        "    int @m_it;\n"
        "};\n"
        ;
    const QByteArray expected =
        "\n"
        "class Something\n"
        "{\n"
        "    int m_it;\n"
        "\n"
        "public:\n"
        "    int it() const;\n"
        "    void setIt(int it);\n"
        "};\n"
        "\n"
        "int Something::it() const\n"
        "{\n"
        "    return m_it;\n"
        "}\n"
        "\n"
        "void Something::setIt(int it)\n"
        "{\n"
        "    m_it = it;\n"
        "}\n"
        "\n"
        ;

    GenerateGetterSetter factory;
    TestCase data(original, expected);
    data.run(&factory);
}

/// Check: Setter: Use pass by reference for parameters which
/// are not integer, float or pointers.
void CppEditorPlugin::test_quickfix_GenerateGetterSetter_customType()
{
    const QByteArray original =
        "\n"
        "class Something\n"
        "{\n"
        "    MyType @it;\n"
        "};\n"
        ;
    const QByteArray expected =
        "\n"
        "class Something\n"
        "{\n"
        "    MyType it;\n"
        "\n"
        "public:\n"
        "    MyType getIt() const;\n"
        "    void setIt(const MyType &value);\n"
        "};\n"
        "\n"
        "MyType Something::getIt() const\n"
        "{\n"
        "    return it;\n"
        "}\n"
        "\n"
        "void Something::setIt(const MyType &value)\n"
        "{\n"
        "    it = value;\n"
        "}\n"
        "\n"
        ;

    GenerateGetterSetter factory;
    TestCase data(original, expected);
    data.run(&factory);
}

/// Checks:
/// 1. Setter: No setter is generated for const members.
/// 2. Getter: Return a non-const type since it pass by value anyway.
void CppEditorPlugin::test_quickfix_GenerateGetterSetter_constMember()
{
    const QByteArray original =
        "\n"
        "class Something\n"
        "{\n"
        "    const int @it;\n"
        "};\n"
        ;
    const QByteArray expected =
        "\n"
        "class Something\n"
        "{\n"
        "    const int it;\n"
        "\n"
        "public:\n"
        "    int getIt() const;\n"
        "};\n"
        "\n"
        "int Something::getIt() const\n"
        "{\n"
        "    return it;\n"
        "}\n"
        "\n"
        ;

    GenerateGetterSetter factory;
    TestCase data(original, expected);
    data.run(&factory);
}

/// Checks: No special treatment for pointer to non const.
void CppEditorPlugin::test_quickfix_GenerateGetterSetter_pointerToNonConst()
{
    const QByteArray original =
        "\n"
        "class Something\n"
        "{\n"
        "    int *it@;\n"
        "};\n"
        ;
    const QByteArray expected =
        "\n"
        "class Something\n"
        "{\n"
        "    int *it;\n"
        "\n"
        "public:\n"
        "    int *getIt() const;\n"
        "    void setIt(int *value);\n"
        "};\n"
        "\n"
        "int *Something::getIt() const\n"
        "{\n"
        "    return it;\n"
        "}\n"
        "\n"
        "void Something::setIt(int *value)\n"
        "{\n"
        "    it = value;\n"
        "}\n"
        "\n"
        ;

    GenerateGetterSetter factory;
    TestCase data(original, expected);
    data.run(&factory);
}

/// Checks: No special treatment for pointer to const.
void CppEditorPlugin::test_quickfix_GenerateGetterSetter_pointerToConst()
{
    const QByteArray original =
        "\n"
        "class Something\n"
        "{\n"
        "    const int *it@;\n"
        "};\n"
        ;
    const QByteArray expected =
        "\n"
        "class Something\n"
        "{\n"
        "    const int *it;\n"
        "\n"
        "public:\n"
        "    const int *getIt() const;\n"
        "    void setIt(const int *value);\n"
        "};\n"
        "\n"
        "const int *Something::getIt() const\n"
        "{\n"
        "    return it;\n"
        "}\n"
        "\n"
        "void Something::setIt(const int *value)\n"
        "{\n"
        "    it = value;\n"
        "}\n"
        "\n"
        ;

    GenerateGetterSetter factory;
    TestCase data(original, expected);
    data.run(&factory);
}

/// Checks:
/// 1. Setter: Setter is a static function.
/// 2. Getter: Getter is a static, non const function.
void CppEditorPlugin::test_quickfix_GenerateGetterSetter_staticMember()
{
    const QByteArray original =
        "\n"
        "class Something\n"
        "{\n"
        "    static int @m_member;\n"
        "};\n"
        ;
    const QByteArray expected =
        "\n"
        "class Something\n"
        "{\n"
        "    static int m_member;\n"
        "\n"
        "public:\n"
        "    static int member();\n"
        "    static void setMember(int member);\n"
        "};\n"
        "\n"
        "int Something::member()\n"
        "{\n"
        "    return m_member;\n"
        "}\n"
        "\n"
        "void Something::setMember(int member)\n"
        "{\n"
        "    m_member = member;\n"
        "}\n"
        "\n"
        ;

    GenerateGetterSetter factory;
    TestCase data(original, expected);
    data.run(&factory);
}

/// Check: Check if it works on the second declarator
void CppEditorPlugin::test_quickfix_GenerateGetterSetter_secondDeclarator()
{
    const QByteArray original =
        "\n"
        "class Something\n"
        "{\n"
        "    int *foo, @it;\n"
        "};\n"
        ;
    const QByteArray expected =
        "\n"
        "class Something\n"
        "{\n"
        "    int *foo, it;\n"
        "\n"
        "public:\n"
        "    int getIt() const;\n"
        "    void setIt(int value);\n"
        "};\n"
        "\n"
        "int Something::getIt() const\n"
        "{\n"
        "    return it;\n"
        "}\n"
        "\n"
        "void Something::setIt(int value)\n"
        "{\n"
        "    it = value;\n"
        "}\n"
        "\n"
        ;

    GenerateGetterSetter factory;
    TestCase data(original, expected);
    data.run(&factory);
}

/// Check: Quick fix is offered for "int *@it;" ('@' denotes the text cursor position)
void CppEditorPlugin::test_quickfix_GenerateGetterSetter_triggeringRightAfterPointerSign()
{
    const QByteArray original =
        "\n"
        "class Something\n"
        "{\n"
        "    int *@it;\n"
        "};\n"
        ;
    const QByteArray expected =
        "\n"
        "class Something\n"
        "{\n"
        "    int *it;\n"
        "\n"
        "public:\n"
        "    int *getIt() const;\n"
        "    void setIt(int *value);\n"
        "};\n"
        "\n"
        "int *Something::getIt() const\n"
        "{\n"
        "    return it;\n"
        "}\n"
        "\n"
        "void Something::setIt(int *value)\n"
        "{\n"
        "    it = value;\n"
        "}\n"
        "\n"
        ;

    GenerateGetterSetter factory;
    TestCase data(original, expected);
    data.run(&factory);
}

/// Check: Quick fix is not triggered on a member function.
void CppEditorPlugin::test_quickfix_GenerateGetterSetter_notTriggeringOnMemberFunction()
{
    const QByteArray original = "class Something { void @f(); };";

    GenerateGetterSetter factory;
    TestCase data(original, original + "\n");
    data.run(&factory);
}

/// Check: Quick fix is not triggered on an member array;
void CppEditorPlugin::test_quickfix_GenerateGetterSetter_notTriggeringOnMemberArray()
{
    const QByteArray original = "class Something { void @a[10]; };";

    GenerateGetterSetter factory;
    TestCase data(original, original + "\n");
    data.run(&factory);
}

/// Check: Do not offer the quick fix if there is already a member with the
/// getter or setter name we would generate.
void CppEditorPlugin::test_quickfix_GenerateGetterSetter_notTriggeringWhenGetterOrSetterExist()
{
    const QByteArray original =
        "class Something {\n"
        "     int @it;\n"
        "     void setIt();\n"
        "};\n";

    GenerateGetterSetter factory;
    TestCase data(original, original + "\n");
    data.run(&factory);
}

/// Check: Just a basic test since the main functionality is tested in
/// cpppointerdeclarationformatter_test.cpp
void CppEditorPlugin::test_quickfix_ReformatPointerDeclaration()
{
    const QByteArray original = "char@*s;";
    const QByteArray expected = "char *s;\n";

    ReformatPointerDeclaration factory;
    TestCase data(original, expected);
    data.run(&factory);
}

/// Check from source file: If there is no header file, insert the definition after the class.
void CppEditorPlugin::test_quickfix_InsertDefFromDecl_basic()
{
    const QByteArray original =
        "struct Foo\n"
        "{\n"
        "    Foo();@\n"
        "};\n";
    const QByteArray expected = original +
        "\n"
        "\n"
        "Foo::Foo()\n"
        "{\n\n"
        "}\n"
        "\n";

    InsertDefFromDecl factory;
    TestCase data(original, expected);
    data.run(&factory);
}

/// Check if definition is inserted right after class for insert definition outside
void CppEditorPlugin::test_quickfix_InsertDefFromDecl_afterClass()
{
    QList<TestDocumentPtr> testFiles;
    QByteArray original;
    QByteArray expected;

    // Header File
    original =
        "class Foo\n"
        "{\n"
        "    Foo();\n"
        "    void a@();\n"
        "};\n"
        "\n"
        "class Bar {};\n";
    expected =
        "class Foo\n"
        "{\n"
        "    Foo();\n"
        "    void a();\n"
        "};\n"
        "\n"
        "void Foo::a()\n"
        "{\n\n}\n"
        "\n"
        "class Bar {};\n\n";
    testFiles << TestDocument::create(original, expected, QLatin1String("file.h"));

    // Source File
    original =
        "#include \"file.h\"\n"
        "\n"
        "Foo::Foo()\n"
        "{\n\n"
        "}\n";
    expected = original + "\n";
    testFiles << TestDocument::create(original, expected, QLatin1String("file.cpp"));

    InsertDefFromDecl factory;
    TestCase data(testFiles);
    data.run(&factory, 1);
}

/// Check from header file: If there is a source file, insert the definition in the source file.
/// Case: Source file is empty.
void CppEditorPlugin::test_quickfix_InsertDefFromDecl_headerSource_basic1()
{
    QList<TestDocumentPtr> testFiles;

    QByteArray original;
    QByteArray expected;

    // Header File
    original =
        "struct Foo\n"
        "{\n"
        "    Foo()@;\n"
        "};\n";
    expected = original + "\n";
    testFiles << TestDocument::create(original, expected, QLatin1String("file.h"));

    // Source File
    original.resize(0);
    expected =
        "\n"
        "Foo::Foo()\n"
        "{\n\n"
        "}\n"
        "\n"
        ;
    testFiles << TestDocument::create(original, expected, QLatin1String("file.cpp"));

    InsertDefFromDecl factory;
    TestCase data(testFiles);
    data.run(&factory);
}

/// Check from header file: If there is a source file, insert the definition in the source file.
/// Case: Source file is not empty.
void CppEditorPlugin::test_quickfix_InsertDefFromDecl_headerSource_basic2()
{
    QList<TestDocumentPtr> testFiles;

    QByteArray original;
    QByteArray expected;

    // Header File
    original = "void f()@;\n";
    expected = original + "\n";
    testFiles << TestDocument::create(original, expected, QLatin1String("file.h"));

    // Source File
    original =
            "#include \"file.h\"\n"
            "\n"
            "int x;\n"
            ;
    expected =
            "#include \"file.h\"\n"
            "\n"
            "int x;\n"
            "\n"
            "\n"
            "void f()\n"
            "{\n"
            "\n"
            "}\n"
            "\n"
            ;
    testFiles << TestDocument::create(original, expected, QLatin1String("file.cpp"));

    InsertDefFromDecl factory;
    TestCase data(testFiles);
    data.run(&factory);
}

/// Check from source file: Insert in source file, not header file.
void CppEditorPlugin::test_quickfix_InsertDefFromDecl_headerSource_basic3()
{
    QList<TestDocumentPtr> testFiles;

    QByteArray original;
    QByteArray expected;

    // Empty Header File
    testFiles << TestDocument::create("", "\n", QLatin1String("file.h"));

    // Source File
    original =
        "struct Foo\n"
        "{\n"
        "    Foo()@;\n"
        "};\n";
    expected = original +
        "\n"
        "\n"
        "Foo::Foo()\n"
        "{\n\n"
        "}\n"
        "\n"
        ;
    testFiles << TestDocument::create(original, expected, QLatin1String("file.cpp"));

    InsertDefFromDecl factory;
    TestCase data(testFiles);
    data.run(&factory);
}

/// Check from header file: If the class is in a namespace, the added function definition
/// name must be qualified accordingly.
void CppEditorPlugin::test_quickfix_InsertDefFromDecl_headerSource_namespace1()
{
    QList<TestDocumentPtr> testFiles;

    QByteArray original;
    QByteArray expected;

    // Header File
    original =
        "namespace N {\n"
        "struct Foo\n"
        "{\n"
        "    Foo()@;\n"
        "};\n"
        "}\n";
    expected = original + "\n";
    testFiles << TestDocument::create(original, expected, QLatin1String("file.h"));

    // Source File
    original.resize(0);
    expected =
        "\n"
        "N::Foo::Foo()\n"
        "{\n\n"
        "}\n"
        "\n"
        ;
    testFiles << TestDocument::create(original, expected, QLatin1String("file.cpp"));

    InsertDefFromDecl factory;
    TestCase data(testFiles);
    data.run(&factory);
}

/// Check from header file: If the class is in namespace N and the source file has a
/// "using namespace N" line, the function definition name must be qualified accordingly.
void CppEditorPlugin::test_quickfix_InsertDefFromDecl_headerSource_namespace2()
{
    QList<TestDocumentPtr> testFiles;

    QByteArray original;
    QByteArray expected;

    // Header File
    original =
        "namespace N {\n"
        "struct Foo\n"
        "{\n"
        "    Foo()@;\n"
        "};\n"
        "}\n";
    expected = original + "\n";
    testFiles << TestDocument::create(original, expected, QLatin1String("file.h"));

    // Source File
    original =
            "#include \"file.h\"\n"
            "using namespace N;\n"
            ;
    expected = original +
            "\n"
            "\n"
            "Foo::Foo()\n"
            "{\n\n"
            "}\n"
            "\n"
            ;
    testFiles << TestDocument::create(original, expected, QLatin1String("file.cpp"));

    InsertDefFromDecl factory;
    TestCase data(testFiles);
    data.run(&factory);
}

void CppEditorPlugin::test_quickfix_InsertDefFromDecl_freeFunction()
{
    const QByteArray original = "void free()@;\n";
    const QByteArray expected =
        "void free()\n"
        "{\n\n"
        "}\n"
        "\n"
        ;

    InsertDefFromDecl factory;
    TestCase data(original, expected);
    data.run(&factory);
}

/// Check definition insert inside class
void CppEditorPlugin::test_quickfix_InsertDefFromDecl_insideClass()
{
    const QByteArray original =
        "class Foo {\n"
        "    void b@ar();\n"
        "};";
    const QByteArray expected =
        "class Foo {\n"
        "    void bar()\n"
        "    {\n\n"
        "    }\n"
        "};\n";

    InsertDefFromDecl factory;
    TestCase data(original, expected);
    data.run(&factory, 1);
}

/// Check not triggering when definition exists
void CppEditorPlugin::test_quickfix_InsertDefFromDecl_notTriggeringWhenDefinitionExists()
{
    const QByteArray original =
            "class Foo {\n"
            "    void b@ar();\n"
            "};\n"
            "void Foo::bar() {}\n";
    const QByteArray expected = original + "\n";

    InsertDefFromDecl factory;
    TestCase data(original, expected);
    data.run(&factory, 1);
}

/// Check not triggering when it is a statement
void CppEditorPlugin::test_quickfix_InsertDefFromDecl_notTriggeringStatement()
{
    const QByteArray original =
            "class Foo {\n"
            "public:\n"
            "    Foo() {}\n"
            "};\n"
            "void freeFunc() {\n"
            "    Foo @f();"
            "}\n";
    const QByteArray expected = original + "\n";

    InsertDefFromDecl factory;
    TestCase data(original, expected);
    data.run(&factory);
}

/// Find right implementation file.
void CppEditorPlugin::test_quickfix_InsertDefFromDecl_findRightImplementationFile()
{
    QList<TestDocumentPtr> testFiles;

    QByteArray original;
    QByteArray expected;

    // Header File
    original =
        "struct Foo\n"
        "{\n"
        "    Foo();\n"
        "    void a();\n"
        "    void b@();\n"
        "};\n"
        "}\n";
    expected = original + "\n";
    testFiles << TestDocument::create(original, expected, QLatin1String("file.h"));

    // Source File #1
    original =
            "#include \"file.h\"\n"
            "\n"
            "Foo::Foo()\n"
            "{\n\n"
            "}\n"
            "\n";
    expected = original + "\n";
    testFiles << TestDocument::create(original, expected, QLatin1String("file.cpp"));


    // Source File #2
    original =
            "#include \"file.h\"\n"
            "\n"
            "void Foo::a()\n"
            "{\n\n"
            "}\n";
    expected = original +
            "\n"
            "void Foo::b()\n"
            "{\n\n"
            "}\n"
            "\n";
    testFiles << TestDocument::create(original, expected, QLatin1String("file2.cpp"));

    InsertDefFromDecl factory;
    TestCase data(testFiles);
    data.run(&factory);
}

/// Ignore generated functions declarations when looking at the surrounding
/// functions declarations in order to find the right implementation file.
void CppEditorPlugin::test_quickfix_InsertDefFromDecl_ignoreSurroundingGeneratedDeclarations()
{
    QList<TestDocumentPtr> testFiles;

    QByteArray original;
    QByteArray expected;

    // Header File
    original =
        "#define DECLARE_HIDDEN_FUNCTION void hidden();\n"
        "struct Foo\n"
        "{\n"
        "    void a();\n"
        "    DECLARE_HIDDEN_FUNCTION\n"
        "    void b@();\n"
        "};\n"
        "}\n";
    expected = original + '\n';
    testFiles << TestDocument::create(original, expected, QLatin1String("file.h"));

    // Source File #1
    original =
            "#include \"file.h\"\n"
            "\n"
            "void Foo::a()\n"
            "{\n\n"
            "}\n";
    expected =
            "#include \"file.h\"\n"
            "\n"
            "void Foo::a()\n"
            "{\n\n"
            "}\n"
            "\n"
            "void Foo::b()\n"
            "{\n\n"
            "}\n"
            "\n";
    testFiles << TestDocument::create(original, expected, QLatin1String("file.cpp"));

    // Source File #2
    original =
            "#include \"file.h\"\n"
            "\n"
            "void Foo::hidden()\n"
            "{\n\n"
            "}\n";
    expected = original + '\n';
    testFiles << TestDocument::create(original, expected, QLatin1String("file2.cpp"));

    InsertDefFromDecl factory;
    TestCase data(testFiles);
    data.run(&factory);
}

/// Check if whitespace is respected for operator functions
void CppEditorPlugin::test_quickfix_InsertDefFromDecl_respectWsInOperatorNames1()
{
    QByteArray original =
        "class Foo\n"
        "{\n"
        "    Foo &opera@tor =();\n"
        "};\n";
    QByteArray expected =
        "class Foo\n"
        "{\n"
        "    Foo &operator =();\n"
        "};\n"
        "\n"
        "\n"
        "Foo &Foo::operator =()\n"
        "{\n"
        "\n"
        "}\n"
        "\n";

    InsertDefFromDecl factory;
    TestCase data(original, expected);
    data.run(&factory);
}

/// Check if whitespace is respected for operator functions
void CppEditorPlugin::test_quickfix_InsertDefFromDecl_respectWsInOperatorNames2()
{
    QByteArray original =
        "class Foo\n"
        "{\n"
        "    Foo &opera@tor=();\n"
        "};\n";
    QByteArray expected =
        "class Foo\n"
        "{\n"
        "    Foo &operator=();\n"
        "};\n"
        "\n"
        "\n"
        "Foo &Foo::operator=()\n"
        "{\n"
        "\n"
        "}\n"
        "\n";

    InsertDefFromDecl factory;
    TestCase data(original, expected);
    data.run(&factory);
}

/// Check if a function like macro use is not separated by the function to insert
/// Case: Macro preceded by preproceesor directives and declaration.
void CppEditorPlugin::test_quickfix_InsertDefFromDecl_macroUsesAtEndOfFile1()
{
    QList<TestDocumentPtr> testFiles;

    QByteArray original;
    QByteArray expected;

    // Header File
    original = "void f()@;\n";
    expected = original + "\n";
    testFiles << TestDocument::create(original, expected, QLatin1String("file.h"));

    // Source File
    original =
            "#include \"file.h\"\n"
            "#define MACRO(X) X x;\n"
            "int lala;\n"
            "\n"
            "MACRO(int)\n"
            ;
    expected =
            "#include \"file.h\"\n"
            "#define MACRO(X) X x;\n"
            "int lala;\n"
            "\n"
            "\n"
            "\n"
            "void f()\n"
            "{\n"
            "\n"
            "}\n"
            "\n"
            "MACRO(int)\n"
            "\n"
            ;
    testFiles << TestDocument::create(original, expected, QLatin1String("file.cpp"));

    InsertDefFromDecl factory;
    TestCase data(testFiles);
    data.run(&factory);
}

/// Check if a function like macro use is not separated by the function to insert
/// Case: Marco preceded only by preprocessor directives.
void CppEditorPlugin::test_quickfix_InsertDefFromDecl_macroUsesAtEndOfFile2()
{
    QList<TestDocumentPtr> testFiles;

    QByteArray original;
    QByteArray expected;

    // Header File
    original = "void f()@;\n";
    expected = original + "\n";
    testFiles << TestDocument::create(original, expected, QLatin1String("file.h"));

    // Source File
    original =
            "#include \"file.h\"\n"
            "#define MACRO(X) X x;\n"
            "\n"
            "MACRO(int)\n"
            ;
    expected =
            "#include \"file.h\"\n"
            "#define MACRO(X) X x;\n"
            "\n"
            "\n"
            "\n"
            "void f()\n"
            "{\n"
            "\n"
            "}\n"
            "\n"
            "MACRO(int)\n"
            "\n"
            ;
    testFiles << TestDocument::create(original, expected, QLatin1String("file.cpp"));

    InsertDefFromDecl factory;
    TestCase data(testFiles);
    data.run(&factory);
}

/// Check if insertion happens before syntactically erroneous statements at end of file.
void CppEditorPlugin::test_quickfix_InsertDefFromDecl_erroneousStatementAtEndOfFile()
{
    QList<TestDocumentPtr> testFiles;

    QByteArray original;
    QByteArray expected;

    // Header File
    original = "void f()@;\n";
    expected = original + "\n";
    testFiles << TestDocument::create(original, expected, QLatin1String("file.h"));

    // Source File
    original =
            "#include \"file.h\"\n"
            "\n"
            "MissingSemicolon(int)\n"
            ;
    expected =
            "#include \"file.h\"\n"
            "\n"
            "\n"
            "\n"
            "void f()\n"
            "{\n"
            "\n"
            "}\n"
            "\n"
            "MissingSemicolon(int)\n"
            "\n"
            ;
    testFiles << TestDocument::create(original, expected, QLatin1String("file.cpp"));

    InsertDefFromDecl factory;
    TestCase data(testFiles);
    data.run(&factory);
}

// Function for one of InsertDeclDef section cases
void insertToSectionDeclFromDef(const QByteArray &section, int sectionIndex)
{
    QList<TestDocumentPtr> testFiles;

    QByteArray original;
    QByteArray expected;

    // Header File
    original =
        "class Foo\n"
        "{\n"
        "};\n";
    expected =
        "class Foo\n"
        "{\n"
        + section + ":\n" +
        "    Foo();\n"
        "@};\n\n";
    testFiles << TestDocument::create(original, expected, QLatin1String("file.h"));

    // Source File
    original =
        "#include \"file.h\"\n"
        "\n"
        "Foo::Foo@()\n"
        "{\n"
        "}\n"
        "\n"
        ;
    expected = original + "\n";
    testFiles << TestDocument::create(original, expected, QLatin1String("file.cpp"));

    InsertDeclFromDef factory;
    TestCase data(testFiles);
    data.run(&factory, sectionIndex);
}

/// Check from source file: Insert in header file.
void CppEditorPlugin::test_quickfix_InsertDeclFromDef()
{
    insertToSectionDeclFromDef("public", 0);
    insertToSectionDeclFromDef("public slots", 1);
    insertToSectionDeclFromDef("protected", 2);
    insertToSectionDeclFromDef("protected slots", 3);
    insertToSectionDeclFromDef("private", 4);
    insertToSectionDeclFromDef("private slots", 5);
}

QList<Include> includesForSource(const QByteArray &source)
{
    const QString fileName = TestIncludePaths::directoryOfTestFile() + QLatin1String("/file.cpp");
    Utils::FileSaver srcSaver(fileName);
    srcSaver.write(source);
    srcSaver.finalize();

    using namespace CppTools::Internal;

    CppModelManager *cmm = CppModelManager::instance();
    cmm->GC();
    CppPreprocessor pp((QPointer<CppModelManager>(cmm)));
    pp.setIncludePaths(QStringList(TestIncludePaths::globalIncludePath()));
    pp.run(fileName);

    Document::Ptr document = cmm->snapshot().document(fileName);
    return document->resolvedIncludes();
}

/// Check: Detection of include groups separated by new lines
void CppEditorPlugin::test_quickfix_AddIncludeForUndefinedIdentifier_detectIncludeGroupsByNewLines()
{
    // Source referencing those files
    QByteArray source =
        "#include \"header.h\"\n"
        "\n"
        "#include \"file.h\"\n"
        "#include \"fileother.h\"\n"
        "\n"
        "#include <lib/fileother.h>\n"
        "#include <lib/file.h>\n"
        "\n"
        "#include \"otherlib/file.h\"\n"
        "#include \"otherlib/fileother.h\"\n"
        "\n"
        "#include \"utils/utils.h\"\n"
        "\n"
        "#include <QDebug>\n"
        "#include <QDir>\n"
        "#include <QString>\n"
        "\n"
        "#include <iostream>\n"
        "#include <string>\n"
        "#include <except>\n"
        "\n"
        "#include <iostream>\n"
        "#include \"stuff\"\n"
        "#include <except>\n"
        "\n"
        ;

    QList<Include> includes = includesForSource(source);
    QCOMPARE(includes.size(), 17);
    QList<IncludeGroup> includeGroups
        = IncludeGroup::detectIncludeGroupsByNewLines(includes);
    QCOMPARE(includeGroups.size(), 8);

    QCOMPARE(includeGroups.at(0).size(), 1);
    QVERIFY(includeGroups.at(0).commonPrefix().isEmpty());
    QVERIFY(includeGroups.at(0).hasOnlyIncludesOfType(Client::IncludeLocal));
    QVERIFY(includeGroups.at(0).isSorted());

    QCOMPARE(includeGroups.at(1).size(), 2);
    QVERIFY(!includeGroups.at(1).commonPrefix().isEmpty());
    QVERIFY(includeGroups.at(1).hasOnlyIncludesOfType(Client::IncludeLocal));
    QVERIFY(includeGroups.at(1).isSorted());

    QCOMPARE(includeGroups.at(2).size(), 2);
    QVERIFY(!includeGroups.at(2).commonPrefix().isEmpty());
    QVERIFY(includeGroups.at(2).hasOnlyIncludesOfType(Client::IncludeGlobal));
    QVERIFY(!includeGroups.at(2).isSorted());

    QCOMPARE(includeGroups.at(6).size(), 3);
    QVERIFY(includeGroups.at(6).commonPrefix().isEmpty());
    QVERIFY(includeGroups.at(6).hasOnlyIncludesOfType(Client::IncludeGlobal));
    QVERIFY(!includeGroups.at(6).isSorted());

    QCOMPARE(includeGroups.at(7).size(), 3);
    QVERIFY(includeGroups.at(7).commonPrefix().isEmpty());
    QVERIFY(!includeGroups.at(7).hasOnlyIncludesOfType(Client::IncludeLocal));
    QVERIFY(!includeGroups.at(7).hasOnlyIncludesOfType(Client::IncludeGlobal));
    QVERIFY(!includeGroups.at(7).isSorted());

    QCOMPARE(IncludeGroup::filterIncludeGroups(includeGroups, Client::IncludeLocal).size(), 4);
    QCOMPARE(IncludeGroup::filterIncludeGroups(includeGroups, Client::IncludeGlobal).size(), 3);
    QCOMPARE(IncludeGroup::filterMixedIncludeGroups(includeGroups).size(), 1);
}

/// Check: Detection of include groups separated by include dirs
void CppEditorPlugin::test_quickfix_AddIncludeForUndefinedIdentifier_detectIncludeGroupsByIncludeDir()
{
    QByteArray source =
        "#include \"file.h\"\n"
        "#include \"fileother.h\"\n"
        "#include <lib/file.h>\n"
        "#include <lib/fileother.h>\n"
        "#include \"otherlib/file.h\"\n"
        "#include \"otherlib/fileother.h\"\n"
        "#include <iostream>\n"
        "#include <string>\n"
        "#include <except>\n"
        "\n"
        ;

    QList<Include> includes = includesForSource(source);
    QCOMPARE(includes.size(), 9);
    QList<IncludeGroup> includeGroups
        = IncludeGroup::detectIncludeGroupsByIncludeDir(includes);
    QCOMPARE(includeGroups.size(), 4);

    QCOMPARE(includeGroups.at(0).size(), 2);
    QVERIFY(includeGroups.at(0).commonIncludeDir().isEmpty());

    QCOMPARE(includeGroups.at(1).size(), 2);
    QCOMPARE(includeGroups.at(1).commonIncludeDir(), QLatin1String("lib/"));

    QCOMPARE(includeGroups.at(2).size(), 2);
    QCOMPARE(includeGroups.at(2).commonIncludeDir(), QLatin1String("otherlib/"));

    QCOMPARE(includeGroups.at(3).size(), 3);
    QCOMPARE(includeGroups.at(3).commonIncludeDir(), QLatin1String(""));
}

/// Check: Detection of include groups separated by include types
void CppEditorPlugin::test_quickfix_AddIncludeForUndefinedIdentifier_detectIncludeGroupsByIncludeType()
{
    QByteArray source =
        "#include \"file.h\"\n"
        "#include \"fileother.h\"\n"
        "#include <lib/file.h>\n"
        "#include <lib/fileother.h>\n"
        "#include \"otherlib/file.h\"\n"
        "#include \"otherlib/fileother.h\"\n"
        "#include <iostream>\n"
        "#include <string>\n"
        "#include <except>\n"
        "\n"
        ;

    QList<Include> includes = includesForSource(source);
    QCOMPARE(includes.size(), 9);
    QList<IncludeGroup> includeGroups
        = IncludeGroup::detectIncludeGroupsByIncludeDir(includes);
    QCOMPARE(includeGroups.size(), 4);

    QCOMPARE(includeGroups.at(0).size(), 2);
    QVERIFY(includeGroups.at(0).hasOnlyIncludesOfType(Client::IncludeLocal));

    QCOMPARE(includeGroups.at(1).size(), 2);
    QVERIFY(includeGroups.at(1).hasOnlyIncludesOfType(Client::IncludeGlobal));

    QCOMPARE(includeGroups.at(2).size(), 2);
    QVERIFY(includeGroups.at(2).hasOnlyIncludesOfType(Client::IncludeLocal));

    QCOMPARE(includeGroups.at(3).size(), 3);
    QVERIFY(includeGroups.at(3).hasOnlyIncludesOfType(Client::IncludeGlobal));
}

/// Check: Add include if there is already an include
void CppEditorPlugin::test_quickfix_AddIncludeForUndefinedIdentifier_normal()
{
    QList<TestDocumentPtr> testFiles;

    QByteArray original;
    QByteArray expected;

    // Header File
    original = "class Foo {};\n";
    expected = original + "\n";
    testFiles << TestDocument::create(original, expected, TestIncludePaths::directoryOfTestFile() + QLatin1Char('/')
                                      + QLatin1String("afile.h"));

    // Source File
    original =
        "#include \"header.h\"\n"
        "\n"
        "void f()\n"
        "{\n"
        "    Fo@o foo;\n"
        "}\n"
        ;
    expected =
        "#include \"afile.h\"\n"
        "#include \"header.h\"\n"
        "\n"
        "void f()\n"
        "{\n"
        "    Foo foo;\n"
        "}\n"
        "\n"
        ;
    testFiles << TestDocument::create(original, expected, TestIncludePaths::directoryOfTestFile() + QLatin1Char('/')
                                      + QLatin1String("afile.cpp"));

    // Do not use the test factory, at least once we want to go through the "full stack".
    AddIncludeForUndefinedIdentifier factory;
    TestCase data(testFiles, QStringList(TestIncludePaths::globalIncludePath()));
    data.run(&factory);
}

/// Check: Ignore *.moc includes
void CppEditorPlugin::test_quickfix_AddIncludeForUndefinedIdentifier_ignoremoc()
{
    QList<TestDocumentPtr> testFiles;

    QByteArray original;
    QByteArray expected;

    original =
        "void @f();\n"
        "#include \"file.moc\";\n"
        ;
    expected =
        "#include \"file.h\"\n"
        "\n"
        "void f();\n"
        "#include \"file.moc\";\n"
        "\n"
        ;
    testFiles << TestDocument::create(original, expected, TestIncludePaths::directoryOfTestFile() + QLatin1Char('/')
                                      + QLatin1String("file.cpp"));

    AddIncludeForUndefinedIdentifierTestFactory factory(QLatin1String("\"file.h\""));
    TestCase data(testFiles, QStringList(TestIncludePaths::globalIncludePath()));
    data.run(&factory);
}

/// Check: Insert include at top for a sorted group
void CppEditorPlugin::test_quickfix_AddIncludeForUndefinedIdentifier_sortingTop()
{
    QList<TestDocumentPtr> testFiles;

    QByteArray original;
    QByteArray expected;

    original =
        "#include \"y.h\"\n"
        "#include \"z.h\"\n"
        "\n@"
        ;
    expected =
        "#include \"file.h\"\n"
        "#include \"y.h\"\n"
        "#include \"z.h\"\n"
        "\n\n"
        ;
    testFiles << TestDocument::create(original, expected, TestIncludePaths::directoryOfTestFile() + QLatin1Char('/')
                                      + QLatin1String("file.cpp"));

    AddIncludeForUndefinedIdentifierTestFactory factory(QLatin1String("\"file.h\""));
    TestCase data(testFiles, QStringList(TestIncludePaths::globalIncludePath()));
    data.run(&factory);
}

/// Check: Insert include in the middle for a sorted group
void CppEditorPlugin::test_quickfix_AddIncludeForUndefinedIdentifier_sortingMiddle()
{
    QList<TestDocumentPtr> testFiles;

    QByteArray original;
    QByteArray expected;

    original =
        "#include \"a.h\"\n"
        "#include \"z.h\"\n"
        "\n@"
        ;
    expected =
        "#include \"a.h\"\n"
        "#include \"file.h\"\n"
        "#include \"z.h\"\n"
        "\n\n"
        ;
    testFiles << TestDocument::create(original, expected, TestIncludePaths::directoryOfTestFile() + QLatin1Char('/')
                                      + QLatin1String("file.cpp"));

    AddIncludeForUndefinedIdentifierTestFactory factory(QLatin1String("\"file.h\""));
    TestCase data(testFiles, QStringList(TestIncludePaths::globalIncludePath()));
    data.run(&factory);
}

/// Check: Insert include at bottom for a sorted group
void CppEditorPlugin::test_quickfix_AddIncludeForUndefinedIdentifier_sortingBottom()
{
    QList<TestDocumentPtr> testFiles;

    QByteArray original;
    QByteArray expected;

    original =
        "#include \"a.h\"\n"
        "#include \"b.h\"\n"
        "\n@"
        ;
    expected =
        "#include \"a.h\"\n"
        "#include \"b.h\"\n"
        "#include \"file.h\"\n"
        "\n\n"
        ;
    testFiles << TestDocument::create(original, expected, TestIncludePaths::directoryOfTestFile() + QLatin1Char('/')
                                      + QLatin1String("file.cpp"));

    AddIncludeForUndefinedIdentifierTestFactory factory(QLatin1String("\"file.h\""));
    TestCase data(testFiles, QStringList(TestIncludePaths::globalIncludePath()));
    data.run(&factory);
}

/// Check: For an unsorted group the new include is appended
void CppEditorPlugin::test_quickfix_AddIncludeForUndefinedIdentifier_appendToUnsorted()
{
    QList<TestDocumentPtr> testFiles;

    QByteArray original;
    QByteArray expected;

    original =
        "#include \"b.h\"\n"
        "#include \"a.h\"\n"
        "\n@"
        ;
    expected =
        "#include \"b.h\"\n"
        "#include \"a.h\"\n"
        "#include \"file.h\"\n"
        "\n\n"
        ;
    testFiles << TestDocument::create(original, expected, TestIncludePaths::directoryOfTestFile() + QLatin1Char('/')
                                      + QLatin1String("file.cpp"));

    AddIncludeForUndefinedIdentifierTestFactory factory(QLatin1String("\"file.h\""));
    TestCase data(testFiles, QStringList(TestIncludePaths::globalIncludePath()));
    data.run(&factory);
}

/// Check: Insert a local include at front if there are only global includes
void CppEditorPlugin::test_quickfix_AddIncludeForUndefinedIdentifier_firstLocalIncludeAtFront()
{
    QList<TestDocumentPtr> testFiles;

    QByteArray original;
    QByteArray expected;

    original =
        "#include <a.h>\n"
        "#include <b.h>\n"
        "\n@"
        ;
    expected =
        "#include \"file.h\"\n"
        "\n"
        "#include <a.h>\n"
        "#include <b.h>\n"
        "\n\n"
        ;
    testFiles << TestDocument::create(original, expected, TestIncludePaths::directoryOfTestFile() + QLatin1Char('/')
                                      + QLatin1String("file.cpp"));

    AddIncludeForUndefinedIdentifierTestFactory factory(QLatin1String("\"file.h\""));
    TestCase data(testFiles, QStringList(TestIncludePaths::globalIncludePath()));
    data.run(&factory);
}

/// Check: Insert a global include at back if there are only local includes
void CppEditorPlugin::test_quickfix_AddIncludeForUndefinedIdentifier_firstGlobalIncludeAtBack()
{
    QList<TestDocumentPtr> testFiles;

    QByteArray original;
    QByteArray expected;

    original =
        "#include \"a.h\"\n"
        "#include \"b.h\"\n"
        "\n"
        "void @f();\n"
        ;
    expected =
        "#include \"a.h\"\n"
        "#include \"b.h\"\n"
        "\n"
        "#include <file.h>\n"
        "\n"
        "void f();\n"
        "\n"
        ;
    testFiles << TestDocument::create(original, expected, TestIncludePaths::directoryOfTestFile() + QLatin1Char('/')
                                      + QLatin1String("file.cpp"));

    AddIncludeForUndefinedIdentifierTestFactory factory(QLatin1String("<file.h>"));
    TestCase data(testFiles, QStringList(TestIncludePaths::globalIncludePath()));
    data.run(&factory);
}

/// Check: Prefer group with longest matching prefix
void CppEditorPlugin::test_quickfix_AddIncludeForUndefinedIdentifier_preferGroupWithLongerMatchingPrefix()
{
    QList<TestDocumentPtr> testFiles;

    QByteArray original;
    QByteArray expected;

    original =
        "#include \"prefixa.h\"\n"
        "#include \"prefixb.h\"\n"
        "\n"
        "#include \"foo.h\"\n"
        "\n@"
        ;
    expected =
        "#include \"prefixa.h\"\n"
        "#include \"prefixb.h\"\n"
        "#include \"prefixc.h\"\n"
        "\n"
        "#include \"foo.h\"\n"
        "\n\n"
        ;
    testFiles << TestDocument::create(original, expected, TestIncludePaths::directoryOfTestFile() + QLatin1Char('/')
                                      + QLatin1String("file.cpp"));

    AddIncludeForUndefinedIdentifierTestFactory factory(QLatin1String("\"prefixc.h\""));
    TestCase data(testFiles, QStringList(TestIncludePaths::globalIncludePath()));
    data.run(&factory);
}

/// Check: Create a new include group if there are only include groups with a different include dir
void CppEditorPlugin::test_quickfix_AddIncludeForUndefinedIdentifier_newGroupIfOnlyDifferentIncludeDirs()
{
    QList<TestDocumentPtr> testFiles;

    QByteArray original;
    QByteArray expected;

    original =
        "#include \"lib/file.h\"\n"
        "#include \"lib/fileother.h\"\n"
        "\n@"
        ;
    expected =
        "#include \"lib/file.h\"\n"
        "#include \"lib/fileother.h\"\n"
        "\n"
        "#include \"file.h\"\n"
        "\n\n"
        ;
    testFiles << TestDocument::create(original, expected, TestIncludePaths::directoryOfTestFile() + QLatin1Char('/')
                                      + QLatin1String("file.cpp"));

    AddIncludeForUndefinedIdentifierTestFactory factory(QLatin1String("\"file.h\""));
    TestCase data(testFiles, QStringList(TestIncludePaths::globalIncludePath()));
    data.run(&factory);
}

/// Check: Include group with mixed include dirs, sorted --> insert properly
void CppEditorPlugin::test_quickfix_AddIncludeForUndefinedIdentifier_mixedDirsSorted()
{
    QList<TestDocumentPtr> testFiles;

    QByteArray original;
    QByteArray expected;

    original =
        "#include <lib/file.h>\n"
        "#include <otherlib/file.h>\n"
        "#include <utils/file.h>\n"
        "\n@"
        ;
    expected =
        "#include <firstlib/file.h>\n"
        "#include <lib/file.h>\n"
        "#include <otherlib/file.h>\n"
        "#include <utils/file.h>\n"
        "\n\n"
        ;
    testFiles << TestDocument::create(original, expected, TestIncludePaths::directoryOfTestFile() + QLatin1Char('/')
                                      + QLatin1String("file.cpp"));

    AddIncludeForUndefinedIdentifierTestFactory factory(QLatin1String("<firstlib/file.h>"));
    TestCase data(testFiles, QStringList(TestIncludePaths::globalIncludePath()));
    data.run(&factory);
}

/// Check: Include group with mixed include dirs, unsorted --> append
void CppEditorPlugin::test_quickfix_AddIncludeForUndefinedIdentifier_mixedDirsUnsorted()
{
    QList<TestDocumentPtr> testFiles;

    QByteArray original;
    QByteArray expected;

    original =
        "#include <otherlib/file.h>\n"
        "#include <lib/file.h>\n"
        "#include <utils/file.h>\n"
        "\n@"
        ;
    expected =
        "#include <otherlib/file.h>\n"
        "#include <lib/file.h>\n"
        "#include <utils/file.h>\n"
        "#include <lastlib/file.h>\n"
        "\n\n"
        ;
    testFiles << TestDocument::create(original, expected, TestIncludePaths::directoryOfTestFile() + QLatin1Char('/')
                                      + QLatin1String("file.cpp"));

    AddIncludeForUndefinedIdentifierTestFactory factory(QLatin1String("<lastlib/file.h>"));
    TestCase data(testFiles, QStringList(TestIncludePaths::globalIncludePath()));
    data.run(&factory);
}

/// Check: Include group with mixed include types
void CppEditorPlugin::test_quickfix_AddIncludeForUndefinedIdentifier_mixedIncludeTypes1()
{
    QList<TestDocumentPtr> testFiles;

    QByteArray original;
    QByteArray expected;

    original =
        "#include \"a.h\"\n"
        "#include <global.h>\n"
        "\n@"
        ;
    expected =
        "#include \"a.h\"\n"
        "#include \"z.h\"\n"
        "#include <global.h>\n"
        "\n\n"
        ;
    testFiles << TestDocument::create(original, expected, TestIncludePaths::directoryOfTestFile() + QLatin1Char('/')
                                      + QLatin1String("file.cpp"));

    AddIncludeForUndefinedIdentifierTestFactory factory(QLatin1String("\"z.h\""));
    TestCase data(testFiles, QStringList(TestIncludePaths::globalIncludePath()));
    data.run(&factory);
}

/// Check: Include group with mixed include types
void CppEditorPlugin::test_quickfix_AddIncludeForUndefinedIdentifier_mixedIncludeTypes2()
{
    QList<TestDocumentPtr> testFiles;

    QByteArray original;
    QByteArray expected;

    original =
        "#include \"z.h\"\n"
        "#include <global.h>\n"
        "\n@"
        ;
    expected =
        "#include \"a.h\"\n"
        "#include \"z.h\"\n"
        "#include <global.h>\n"
        "\n\n"
        ;
    testFiles << TestDocument::create(original, expected, TestIncludePaths::directoryOfTestFile() + QLatin1Char('/')
                                      + QLatin1String("file.cpp"));

    AddIncludeForUndefinedIdentifierTestFactory factory(QLatin1String("\"a.h\""));
    TestCase data(testFiles, QStringList(TestIncludePaths::globalIncludePath()));
    data.run(&factory);
}

/// Check: Include group with mixed include types
void CppEditorPlugin::test_quickfix_AddIncludeForUndefinedIdentifier_mixedIncludeTypes3()
{
    QList<TestDocumentPtr> testFiles;

    QByteArray original;
    QByteArray expected;

    original =
        "#include \"z.h\"\n"
        "#include <global.h>\n"
        "\n@"
        ;
    expected =
        "#include \"z.h\"\n"
        "#include \"lib/file.h\"\n"
        "#include <global.h>\n"
        "\n\n"
        ;
    testFiles << TestDocument::create(original, expected, TestIncludePaths::directoryOfTestFile() + QLatin1Char('/')
                                      + QLatin1String("file.cpp"));

    AddIncludeForUndefinedIdentifierTestFactory factory(QLatin1String("\"lib/file.h\""));
    TestCase data(testFiles, QStringList(TestIncludePaths::globalIncludePath()));
    data.run(&factory);
}

/// Check: Include group with mixed include types
void CppEditorPlugin::test_quickfix_AddIncludeForUndefinedIdentifier_mixedIncludeTypes4()
{
    QList<TestDocumentPtr> testFiles;

    QByteArray original;
    QByteArray expected;

    original =
        "#include \"z.h\"\n"
        "#include <global.h>\n"
        "\n@"
        ;
    expected =
        "#include \"z.h\"\n"
        "#include <global.h>\n"
        "#include <lib/file.h>\n"
        "\n\n"
        ;
    testFiles << TestDocument::create(original, expected, TestIncludePaths::directoryOfTestFile() + QLatin1Char('/')
                                      + QLatin1String("file.cpp"));

    AddIncludeForUndefinedIdentifierTestFactory factory(QLatin1String("<lib/file.h>"));
    TestCase data(testFiles, QStringList(TestIncludePaths::globalIncludePath()));
    data.run(&factory);
}

/// Check: Insert very first include
void CppEditorPlugin::test_quickfix_AddIncludeForUndefinedIdentifier_noinclude()
{
    QList<TestDocumentPtr> testFiles;

    QByteArray original;
    QByteArray expected;

    original =
        "void @f();\n"
        ;
    expected =
        "#include \"file.h\"\n"
        "\n"
        "void f();\n"
        "\n"
        ;
    testFiles << TestDocument::create(original, expected, TestIncludePaths::directoryOfTestFile() + QLatin1Char('/')
                                      + QLatin1String("file.cpp"));

    AddIncludeForUndefinedIdentifierTestFactory factory(QLatin1String("\"file.h\""));
    TestCase data(testFiles, QStringList(TestIncludePaths::globalIncludePath()));
    data.run(&factory);
}

/// Check: Insert very first include if there is a c++ style comment on top
void CppEditorPlugin::test_quickfix_AddIncludeForUndefinedIdentifier_veryFirstIncludeCppStyleCommentOnTop()
{
    QList<TestDocumentPtr> testFiles;

    QByteArray original;
    QByteArray expected;

    original =
        "\n"
        "// comment\n"
        "\n"
        "void @f();\n"
        ;
    expected =
        "\n"
        "// comment\n"
        "\n"
        "#include \"file.h\"\n"
        "\n"
        "void @f();\n"
        "\n"
        ;
    testFiles << TestDocument::create(original, expected, TestIncludePaths::directoryOfTestFile() + QLatin1Char('/')
                                      + QLatin1String("file.cpp"));

    AddIncludeForUndefinedIdentifierTestFactory factory(QLatin1String("\"file.h\""));
    TestCase data(testFiles, QStringList(TestIncludePaths::globalIncludePath()));
    data.run(&factory);
}

/// Check: Insert very first include if there is a c style comment on top
void CppEditorPlugin::test_quickfix_AddIncludeForUndefinedIdentifier_veryFirstIncludeCStyleCommentOnTop()
{
    QList<TestDocumentPtr> testFiles;

    QByteArray original;
    QByteArray expected;

    original =
        "\n"
        "/*\n"
        " comment\n"
        " */\n"
        "\n"
        "void @f();\n"
        ;
    expected =
        "\n"
        "/*\n"
        " comment\n"
        " */\n"
        "\n"
        "#include \"file.h\"\n"
        "\n"
        "void @f();\n"
        "\n"
        ;
    testFiles << TestDocument::create(original, expected, TestIncludePaths::directoryOfTestFile() + QLatin1Char('/')
                                      + QLatin1String("file.cpp"));

    AddIncludeForUndefinedIdentifierTestFactory factory(QLatin1String("\"file.h\""));
    TestCase data(testFiles, QStringList(TestIncludePaths::globalIncludePath()));
    data.run(&factory);
}

/// Check: If a "Qt Class" was not found by the locator, check the header files in the Qt
/// include paths
void CppEditorPlugin::test_quickfix_AddIncludeForUndefinedIdentifier_checkQSomethingInQtIncludePaths()
{
    QList<TestDocumentPtr> testFiles;

    QByteArray original;
    QByteArray expected;

    original =
        "@QDir dir;\n"
        ;
    expected =
        "#include <QDir>\n"
        "\n"
        "QDir dir;\n"
        "\n"
        ;
    testFiles << TestDocument::create(original, expected, TestIncludePaths::directoryOfTestFile() + QLatin1Char('/')
                                      + QLatin1String("file.cpp"));

    AddIncludeForUndefinedIdentifier factory;
    TestCase data(testFiles, QStringList(TestIncludePaths::globalQtCoreIncludePath()));
    data.run(&factory);
}

/// Check: Move definition from header to cpp.
void CppEditorPlugin::test_quickfix_MoveFuncDefOutside_MemberFuncToCpp()
{
    QList<TestDocumentPtr> testFiles;
    QByteArray original;
    QByteArray expected;

    // Header File
    original =
        "class Foo {\n"
        "  inline int numbe@r() const\n"
        "  {\n"
        "    return 5;\n"
        "  }\n"
        "\n"
        "    void bar();\n"
        "};";
    expected =
        "class Foo {\n"
        "  inline int number() const;\n"
        "\n"
        "    void bar();\n"
        "};\n";
    testFiles << TestDocument::create(original, expected, QLatin1String("file.h"));

    // Source File
    original =
        "#include \"file.h\"\n";
    expected =
        "#include \"file.h\"\n"
        "\n"
        "\n"
        "int Foo::number() const\n"
        "{\n"
        "    return 5;\n"
        "}\n"
        "\n";
    testFiles << TestDocument::create(original, expected, QLatin1String("file.cpp"));

    MoveFuncDefOutside factory;
    TestCase data(testFiles);
    data.run(&factory);
}

void CppEditorPlugin::test_quickfix_MoveFuncDefOutside_MemberFuncToCppInsideNS()
{
    QList<TestDocumentPtr> testFiles;
    QByteArray original;
    QByteArray expected;

    // Header File
    original =
        "namespace SomeNamespace {\n"
        "class Foo {\n"
        "  int ba@r()\n"
        "  {\n"
        "    return 5;\n"
        "  }\n"
        "};\n"
        "}\n";
    expected =
        "namespace SomeNamespace {\n"
        "class Foo {\n"
        "  int ba@r();\n"
        "};\n"
        "}\n\n";
    testFiles << TestDocument::create(original, expected, QLatin1String("file.h"));

    // Source File
    original =
        "#include \"file.h\"\n"
        "namespace SomeNamespace {\n"
        "\n"
        "}\n";
    expected =
        "#include \"file.h\"\n"
        "namespace SomeNamespace {\n"
        "\n"
        "int Foo::bar()\n"
        "{\n"
        "    return 5;\n"
        "}\n"
        "\n"
        "}\n\n";
    testFiles << TestDocument::create(original, expected, QLatin1String("file.cpp"));

    MoveFuncDefOutside factory;
    TestCase data(testFiles);
    data.run(&factory);
}

/// Check: Move definition outside class
void CppEditorPlugin::test_quickfix_MoveFuncDefOutside_MemberFuncOutside1()
{
    QByteArray original =
        "class Foo {\n"
        "    void f1();\n"
        "    inline int f2@() const\n"
        "    {\n"
        "        return 1;\n"
        "    }\n"
        "    void f3();\n"
        "    void f4();\n"
        "};\n"
        "\n"
        "void Foo::f4() {}\n";
    QByteArray expected =
        "class Foo {\n"
        "    void f1();\n"
        "    inline int f2@() const;\n"
        "    void f3();\n"
        "    void f4();\n"
        "};\n"
        "\n"
        "int Foo::f2() const\n"
        "{\n"
        "    return 1;\n"
        "}\n"
        "\n"
        "void Foo::f4() {}\n\n";

    MoveFuncDefOutside factory;
    TestCase data(original, expected);
    data.run(&factory);
}

/// Check: Move definition outside class
void CppEditorPlugin::test_quickfix_MoveFuncDefOutside_MemberFuncOutside2()
{
    QList<TestDocumentPtr> testFiles;
    QByteArray original;
    QByteArray expected;

    // Header File
    original =
        "class Foo {\n"
        "    void f1();\n"
        "    int f2@()\n"
        "    {\n"
        "        return 1;\n"
        "    }\n"
        "    void f3();\n"
        "};\n";
    expected =
        "class Foo {\n"
        "    void f1();\n"
        "    int f2();\n"
        "    void f3();\n"
        "};\n"
        "\n"
        "int Foo::f2()\n"
        "{\n"
        "    return 1;\n"
        "}\n\n";
    testFiles << TestDocument::create(original, expected, QLatin1String("file.h"));

    // Source File
    original =
        "#include \"file.h\"\n"
        "void Foo::f1() {}\n"
        "void Foo::f3() {}\n";
    expected = original + "\n";
    testFiles << TestDocument::create(original, expected, QLatin1String("file.cpp"));

    MoveFuncDefOutside factory;
    TestCase data(testFiles);
    data.run(&factory, 1);
}

/// Check: Move definition from header to cpp (with namespace).
void CppEditorPlugin::test_quickfix_MoveFuncDefOutside_MemberFuncToCppNS()
{
    QList<TestDocumentPtr> testFiles;
    QByteArray original;
    QByteArray expected;

    // Header File
    original =
        "namespace MyNs {\n"
        "class Foo {\n"
        "  inline int numbe@r() const\n"
        "  {\n"
        "    return 5;\n"
        "  }\n"
        "};\n"
        "}";
    expected =
        "namespace MyNs {\n"
        "class Foo {\n"
        "  inline int number() const;\n"
        "};\n"
        "}\n";
    testFiles << TestDocument::create(original, expected, QLatin1String("file.h"));

    // Source File
    original =
        "#include \"file.h\"\n";
    expected =
        "#include \"file.h\"\n"
        "\n"
        "\n"
        "int MyNs::Foo::number() const\n"
        "{\n"
        "    return 5;\n"
        "}\n"
        "\n";
    testFiles << TestDocument::create(original, expected, QLatin1String("file.cpp"));

    MoveFuncDefOutside factory;
    TestCase data(testFiles);
    data.run(&factory);
}

/// Check: Move definition from header to cpp (with namespace + using).
void CppEditorPlugin::test_quickfix_MoveFuncDefOutside_MemberFuncToCppNSUsing()
{
    QList<TestDocumentPtr> testFiles;
    QByteArray original;
    QByteArray expected;

    // Header File
    original =
        "namespace MyNs {\n"
        "class Foo {\n"
        "  inline int numbe@r() const\n"
        "  {\n"
        "    return 5;\n"
        "  }\n"
        "};\n"
        "}";
    expected =
        "namespace MyNs {\n"
        "class Foo {\n"
        "  inline int number() const;\n"
        "};\n"
        "}\n";
    testFiles << TestDocument::create(original, expected, QLatin1String("file.h"));

    // Source File
    original =
        "#include \"file.h\"\n"
        "using namespace MyNs;\n";
    expected =
        "#include \"file.h\"\n"
        "using namespace MyNs;\n"
        "\n"
        "\n"
        "int Foo::number() const\n"
        "{\n"
        "    return 5;\n"
        "}\n"
        "\n";
    testFiles << TestDocument::create(original, expected, QLatin1String("file.cpp"));

    MoveFuncDefOutside factory;
    TestCase data(testFiles);
    data.run(&factory);
}

/// Check: Move definition outside class with Namespace
void CppEditorPlugin::test_quickfix_MoveFuncDefOutside_MemberFuncOutsideWithNs()
{
    QByteArray original =
        "namespace MyNs {\n"
        "class Foo {\n"
        "  inline int numbe@r() const\n"
        "  {\n"
        "    return 5;\n"
        "  }\n"
        "};}";
    QByteArray expected =
        "namespace MyNs {\n"
        "class Foo {\n"
        "  inline int number() const;\n"
        "};\n"
        "\n"
        "int Foo::number() const\n"
        "{\n"
        "    return 5;\n"
        "}\n"
        "\n}\n";

    MoveFuncDefOutside factory;
    TestCase data(original, expected);
    data.run(&factory);
}

/// Check: Move free function from header to cpp.
void CppEditorPlugin::test_quickfix_MoveFuncDefOutside_FreeFuncToCpp()
{
    QList<TestDocumentPtr> testFiles;
    QByteArray original;
    QByteArray expected;

    // Header File
    original =
        "int numbe@r() const\n"
        "{\n"
        "    return 5;\n"
        "}\n";
    expected =
        "int number() const;\n"
        "\n";
    testFiles << TestDocument::create(original, expected, QLatin1String("file.h"));

    // Source File
    original =
        "#include \"file.h\"\n";
    expected =
        "#include \"file.h\"\n"
        "\n"
        "\n"
        "int number() const\n"
        "{\n"
        "    return 5;\n"
        "}\n"
        "\n";
    testFiles << TestDocument::create(original, expected, QLatin1String("file.cpp"));

    MoveFuncDefOutside factory;
    TestCase data(testFiles);
    data.run(&factory);
}

/// Check: Move free function from header to cpp (with namespace).
void CppEditorPlugin::test_quickfix_MoveFuncDefOutside_FreeFuncToCppNS()
{
    QList<TestDocumentPtr> testFiles;
    QByteArray original;
    QByteArray expected;

    // Header File
    original =
        "namespace MyNamespace {\n"
        "int numbe@r() const\n"
        "{\n"
        "    return 5;\n"
        "}\n"
        "}\n";
    expected =
        "namespace MyNamespace {\n"
        "int number() const;\n"
        "}\n"
        "\n";
    testFiles << TestDocument::create(original, expected, QLatin1String("file.h"));

    // Source File
    original =
        "#include \"file.h\"\n";
    expected =
        "#include \"file.h\"\n"
        "\n"
        "\n"
        "int MyNamespace::number() const\n"
        "{\n"
        "    return 5;\n"
        "}\n"
        "\n";
    testFiles << TestDocument::create(original, expected, QLatin1String("file.cpp"));

    MoveFuncDefOutside factory;
    TestCase data(testFiles);
    data.run(&factory);
}

/// Check: Move Ctor with member initialization list (QTCREATORBUG-9157).
void CppEditorPlugin::test_quickfix_MoveFuncDefOutside_CtorWithInitialization1()
{
    QList<TestDocumentPtr> testFiles;
    QByteArray original;
    QByteArray expected;

    // Header File
    original =
        "class Foo {\n"
        "public:\n"
        "    Fo@o() : a(42), b(3.141) {}\n"
        "private:\n"
        "    int a;\n"
        "    float b;\n"
        "};";
    expected =
        "class Foo {\n"
        "public:\n"
        "    Foo();\n"
        "private:\n"
        "    int a;\n"
        "    float b;\n"
        "};\n";
    testFiles << TestDocument::create(original, expected, QLatin1String("file.h"));

    // Source File
    original ="#include \"file.h\"\n";
    expected =
        "#include \"file.h\"\n"
        "\n"
        "\n"
        "Foo::Foo() : a(42), b(3.141) {}\n"
        "\n";
    testFiles << TestDocument::create(original, expected, QLatin1String("file.cpp"));

    MoveFuncDefOutside factory;
    TestCase data(testFiles);
    data.run(&factory);
}

/// Check: Move Ctor with member initialization list (QTCREATORBUG-9462).
void CppEditorPlugin::test_quickfix_MoveFuncDefOutside_CtorWithInitialization2()
{
    QList<TestDocumentPtr> testFiles;
    QByteArray original;
    QByteArray expected;

    // Header File
    original =
        "class Foo\n"
        "{\n"
        "public:\n"
        "    Fo@o() : member(2)\n"
        "    {\n"
        "    }\n"
        "\n"
        "    int member;\n"
        "};";

    expected =
        "class Foo\n"
        "{\n"
        "public:\n"
        "    Foo();\n"
        "\n"
        "    int member;\n"
        "};\n";
    testFiles << TestDocument::create(original, expected, QLatin1String("file.h"));

    // Source File
    original ="#include \"file.h\"\n";
    expected =
        "#include \"file.h\"\n"
        "\n"
        "\n"
        "Foo::Foo() : member(2)\n"
        "{\n"
        "}\n"
        "\n";
    testFiles << TestDocument::create(original, expected, QLatin1String("file.cpp"));

    MoveFuncDefOutside factory;
    TestCase data(testFiles);
    data.run(&factory);
}

/// Check if definition is inserted right after class for move definition outside
void CppEditorPlugin::test_quickfix_MoveFuncDefOutside_afterClass()
{
    QList<TestDocumentPtr> testFiles;
    QByteArray original;
    QByteArray expected;

    // Header File
    original =
        "class Foo\n"
        "{\n"
        "    Foo();\n"
        "    void a@() {}\n"
        "};\n"
        "\n"
        "class Bar {};\n";
    expected =
        "class Foo\n"
        "{\n"
        "    Foo();\n"
        "    void a();\n"
        "};\n"
        "\n"
        "void Foo::a() {}\n"
        "\n"
        "class Bar {};\n\n";
    testFiles << TestDocument::create(original, expected, QLatin1String("file.h"));

    // Source File
    original =
        "#include \"file.h\"\n"
        "\n"
        "Foo::Foo()\n"
        "{\n\n"
        "}\n";
    expected = original + "\n";
    testFiles << TestDocument::create(original, expected, QLatin1String("file.cpp"));

    MoveFuncDefOutside factory;
    TestCase data(testFiles);
    data.run(&factory, 1);
}

/// Check if whitespace is respected for operator functions
void CppEditorPlugin::test_quickfix_MoveFuncDefOutside_respectWsInOperatorNames1()
{
    QByteArray original =
        "class Foo\n"
        "{\n"
        "    Foo &opera@tor =() {}\n"
        "};\n";
    QByteArray expected =
        "class Foo\n"
        "{\n"
        "    Foo &operator =();\n"
        "};\n"
        "\n"
        "\n"
        "Foo &Foo::operator =() {}\n"
        "\n";

    MoveFuncDefOutside factory;
    TestCase data(original, expected);
    data.run(&factory);
}

/// Check if whitespace is respected for operator functions
void CppEditorPlugin::test_quickfix_MoveFuncDefOutside_respectWsInOperatorNames2()
{
    QByteArray original =
        "class Foo\n"
        "{\n"
        "    Foo &opera@tor=() {}\n"
        "};\n";
    QByteArray expected =
        "class Foo\n"
        "{\n"
        "    Foo &operator=();\n"
        "};\n"
        "\n"
        "\n"
        "Foo &Foo::operator=() {}\n"
        "\n";

    MoveFuncDefOutside factory;
    TestCase data(original, expected);
    data.run(&factory);
}

/// Check: revert test_quickfix_MoveFuncDefOutside_MemberFuncToCpp()
void CppEditorPlugin::test_quickfix_MoveFuncDefToDecl_MemberFunc()
{
    QList<TestDocumentPtr> testFiles;
    QByteArray original;
    QByteArray expected;

    // Header File
    original =
        "class Foo {\n"
        "    inline int number() const;\n"
        "};\n";
    expected =
        "class Foo {\n"
        "    inline int number() const {return 5;}\n"
        "};\n\n";
    testFiles << TestDocument::create(original, expected, QLatin1String("file.h"));

    // Source File
    original =
        "#include \"file.h\"\n"
        "\n"
        "int Foo::num@ber() const {return 5;}\n";
    expected =
        "#include \"file.h\"\n"
        "\n\n\n";
    testFiles << TestDocument::create(original, expected, QLatin1String("file.cpp"));

    MoveFuncDefToDecl factory;
    TestCase data(testFiles);
    data.run(&factory);
}

/// Check: revert test_quickfix_MoveFuncDefOutside_MemberFuncOutside()
void CppEditorPlugin::test_quickfix_MoveFuncDefToDecl_MemberFuncOutside()
{
    QByteArray original =
        "class Foo {\n"
        "  inline int number() const;\n"
        "};\n"
        "\n"
        "int Foo::num@ber() const\n"
        "{\n"
        "    return 5;\n"
        "}\n";

    QByteArray expected =
        "class Foo {\n"
        "    inline int number() const\n"
        "    {\n"
        "        return 5;\n"
        "    }\n"
        "};\n"
        "\n\n\n";

    MoveFuncDefToDecl factory;
    TestCase data(original, expected);
    data.run(&factory);
}

/// Check: revert test_quickfix_MoveFuncDefOutside_MemberFuncToCppNS()
void CppEditorPlugin::test_quickfix_MoveFuncDefToDecl_MemberFuncToCppNS()
{
    QList<TestDocumentPtr> testFiles;
    QByteArray original;
    QByteArray expected;

    // Header File
    original =
        "namespace MyNs {\n"
        "class Foo {\n"
        "  inline int number() const;\n"
        "};\n"
        "}\n";
    expected =
        "namespace MyNs {\n"
        "class Foo {\n"
        "    inline int number() const\n"
        "    {\n"
        "        return 5;\n"
        "    }\n"
        "};\n"
        "}\n\n";
    testFiles << TestDocument::create(original, expected, QLatin1String("file.h"));

    // Source File
    original =
        "#include \"file.h\"\n"
        "\n"
        "int MyNs::Foo::num@ber() const\n"
        "{\n"
        "    return 5;\n"
        "}\n";
    expected = "#include \"file.h\"\n\n\n\n";
    testFiles << TestDocument::create(original, expected, QLatin1String("file.cpp"));

    MoveFuncDefToDecl factory;
    TestCase data(testFiles);
    data.run(&factory);
}

/// Check: revert test_quickfix_MoveFuncDefOutside_MemberFuncToCppNSUsing()
void CppEditorPlugin::test_quickfix_MoveFuncDefToDecl_MemberFuncToCppNSUsing()
{
    QList<TestDocumentPtr> testFiles;
    QByteArray original;
    QByteArray expected;

    // Header File
    original =
        "namespace MyNs {\n"
        "class Foo {\n"
        "  inline int number() const;\n"
        "};\n"
        "}\n";
    expected =
        "namespace MyNs {\n"
        "class Foo {\n"
        "    inline int number() const\n"
        "    {\n"
        "        return 5;\n"
        "    }\n"
        "};\n"
        "}\n\n";
    testFiles << TestDocument::create(original, expected, QLatin1String("file.h"));

    // Source File
    original =
        "#include \"file.h\"\n"
        "using namespace MyNs;\n"
        "\n"
        "int Foo::num@ber() const\n"
        "{\n"
        "    return 5;\n"
        "}\n";
    expected =
        "#include \"file.h\"\n"
        "using namespace MyNs;\n"
        "\n\n\n";
    testFiles << TestDocument::create(original, expected, QLatin1String("file.cpp"));

    MoveFuncDefToDecl factory;
    TestCase data(testFiles);
    data.run(&factory);
}

/// Check: revert test_quickfix_MoveFuncDefOutside_MemberFuncOutsideWithNs()
void CppEditorPlugin::test_quickfix_MoveFuncDefToDecl_MemberFuncOutsideWithNs()
{
    QByteArray original =
        "namespace MyNs {\n"
        "class Foo {\n"
        "  inline int number() const;\n"
        "};\n"
        "\n"
        "int Foo::numb@er() const\n"
        "{\n"
        "    return 5;\n"
        "}"
        "\n}\n";
    QByteArray expected =
        "namespace MyNs {\n"
        "class Foo {\n"
        "    inline int number() const\n"
        "    {\n"
        "        return 5;\n"
        "    }\n"
        "};\n\n\n}\n\n";

    MoveFuncDefToDecl factory;
    TestCase data(original, expected);
    data.run(&factory);
}

/// Check: revert test_quickfix_MoveFuncDefOutside_FreeFuncToCpp()
void CppEditorPlugin::test_quickfix_MoveFuncDefToDecl_FreeFuncToCpp()
{
    QList<TestDocumentPtr> testFiles;
    QByteArray original;
    QByteArray expected;

    // Header File
    original = "int number() const;\n";
    expected =
        "int number() const\n"
        "{\n"
        "    return 5;\n"
        "}\n\n";
    testFiles << TestDocument::create(original, expected, QLatin1String("file.h"));

    // Source File
    original =
        "#include \"file.h\"\n"
        "\n"
        "\n"
        "int numb@er() const\n"
        "{\n"
        "    return 5;\n"
        "}\n";
    expected = "#include \"file.h\"\n\n\n\n\n";
    testFiles << TestDocument::create(original, expected, QLatin1String("file.cpp"));

    MoveFuncDefToDecl factory;
    TestCase data(testFiles);
    data.run(&factory);
}

/// Check: revert test_quickfix_MoveFuncDefOutside_FreeFuncToCppNS()
void CppEditorPlugin::test_quickfix_MoveFuncDefToDecl_FreeFuncToCppNS()
{
    QList<TestDocumentPtr> testFiles;
    QByteArray original;
    QByteArray expected;

    // Header File
    original =
        "namespace MyNamespace {\n"
        "int number() const;\n"
        "}\n";
    expected =
        "namespace MyNamespace {\n"
        "int number() const\n"
        "{\n"
        "    return 5;\n"
        "}\n"
        "}\n\n";
    testFiles << TestDocument::create(original, expected, QLatin1String("file.h"));

    // Source File
    original =
        "#include \"file.h\"\n"
        "\n"
        "int MyNamespace::nu@mber() const\n"
        "{\n"
        "    return 5;\n"
        "}\n";
    expected =
        "#include \"file.h\"\n"
        "\n\n\n";
    testFiles << TestDocument::create(original, expected, QLatin1String("file.cpp"));

    MoveFuncDefToDecl factory;
    TestCase data(testFiles);
    data.run(&factory);
}

/// Check: revert test_quickfix_MoveFuncDefOutside_CtorWithInitialization()
void CppEditorPlugin::test_quickfix_MoveFuncDefToDecl_CtorWithInitialization()
{
    QList<TestDocumentPtr> testFiles;
    QByteArray original;
    QByteArray expected;

    // Header File
    original =
        "class Foo {\n"
        "public:\n"
        "    Foo();\n"
        "private:\n"
        "    int a;\n"
        "    float b;\n"
        "};";
    expected =
        "class Foo {\n"
        "public:\n"
        "    Foo() : a(42), b(3.141) {}\n"
        "private:\n"
        "    int a;\n"
        "    float b;\n"
        "};\n";
    testFiles << TestDocument::create(original, expected, QLatin1String("file.h"));

    // Source File
    original =
        "#include \"file.h\"\n"
        "\n"
        "Foo::F@oo() : a(42), b(3.141) {}"
        ;
    expected ="#include \"file.h\"\n\n\n";
    testFiles << TestDocument::create(original, expected, QLatin1String("file.cpp"));

    MoveFuncDefToDecl factory;
    TestCase data(testFiles);
    data.run(&factory);
}

/// Check: Add local variable for a free function.
void CppEditorPlugin::test_quickfix_AssignToLocalVariable_freeFunction()
{
    const QByteArray original =
        "int foo() {return 1;}\n"
        "void bar() {fo@o();}";
    const QByteArray expected =
        "int foo() {return 1;}\n"
        "void bar() {int localFoo = foo();}\n";

    AssignToLocalVariable factory;
    TestCase data(original, expected);
    data.run(&factory);
}

/// Check: Add local variable for a member function.
void CppEditorPlugin::test_quickfix_AssignToLocalVariable_memberFunction()
{
    const QByteArray original =
        "class Foo {public: int* fooFunc();}\n"
        "void bar() {\n"
        "    Foo *f = new Foo;\n"
        "    @f->fooFunc();\n"
        "}";
    const QByteArray expected =
        "class Foo {public: int* fooFunc();}\n"
        "void bar() {\n"
        "    Foo *f = new Foo;\n"
        "    int *localFooFunc = f->fooFunc();\n"
        "}\n";

    AssignToLocalVariable factory;
    TestCase data(original, expected);
    data.run(&factory);
}

/// Check: Add local variable for a static member function.
void CppEditorPlugin::test_quickfix_AssignToLocalVariable_staticMemberFunction()
{
    const QByteArray original =
        "class Foo {public: static int* fooFunc();}\n"
        "void bar() {\n"
        "    Foo::fooF@unc();\n"
        "}";
    const QByteArray expected =
        "class Foo {public: static int* fooFunc();}\n"
        "void bar() {\n"
        "    int *localFooFunc = Foo::fooFunc();\n"
        "}\n";

    AssignToLocalVariable factory;
    TestCase data(original, expected);
    data.run(&factory);
}

/// Check: Add local variable for a new Expression.
void CppEditorPlugin::test_quickfix_AssignToLocalVariable_newExpression()
{
    const QByteArray original =
        "class Foo {}\n"
        "void bar() {\n"
        "    new Fo@o;\n"
        "}";
    const QByteArray expected =
        "class Foo {}\n"
        "void bar() {\n"
        "    Foo *localFoo = new Foo;\n"
        "}\n";

    AssignToLocalVariable factory;
    TestCase data(original, expected);
    data.run(&factory);
}

void CppEditorPlugin::test_quickfix_AssignToLocalVariable_templates()
{

    QList<TestDocumentPtr> testFiles;
    QByteArray original;
    QByteArray expected;

    // Header File
    original =
        "template <typename T>\n"
        "class List {\n"
        "public:\n"
        "    T first();"
        "};\n"
        ;
    expected = original + "\n";
    testFiles << TestDocument::create(original, expected, QLatin1String("file.h"));

    // Source File
    original =
        "#include \"file.h\"\n"
        "void foo() {\n"
        "    List<int> list;\n"
        "    li@st.first();\n"
        "}";
    expected =
        "#include \"file.h\"\n"
        "void foo() {\n"
        "    List<int> list;\n"
        "    int localFirst = list.first();\n"
        "}\n";
    testFiles << TestDocument::create(original, expected, QLatin1String("file.cpp"));

    AssignToLocalVariable factory;
    TestCase data(testFiles);
    data.run(&factory);
}

/// Check: No trigger for function inside member initialization list.
void CppEditorPlugin::test_quickfix_AssignToLocalVariable_noInitializationList()
{
    const QByteArray original =
        "class Foo\n"
        "{\n"
        "    public: Foo : m_i(fooF@unc()) {}\n"
        "    int fooFunc() {return 2;}\n"
        "    int m_i;\n"
        "};";
    const QByteArray expected = original + "\n";

    AssignToLocalVariable factory;
    TestCase data(original, expected);
    data.run(&factory);
}

/// Check: No trigger for void functions.
void CppEditorPlugin::test_quickfix_AssignToLocalVariable_noVoidFunction()
{
    const QByteArray original =
        "void foo() {}\n"
        "void bar() {fo@o();}";
    const QByteArray expected = original + "\n";

    AssignToLocalVariable factory;
    TestCase data(original, expected);
    data.run(&factory);
}

/// Check: No trigger for void member functions.
void CppEditorPlugin::test_quickfix_AssignToLocalVariable_noVoidMemberFunction()
{
    const QByteArray original =
        "class Foo {public: void fooFunc();}\n"
        "void bar() {\n"
        "    Foo *f = new Foo;\n"
        "    @f->fooFunc();\n"
        "}";
    const QByteArray expected = original + "\n";

    AssignToLocalVariable factory;
    TestCase data(original, expected);
    data.run(&factory);
}

/// Check: No trigger for void static member functions.
void CppEditorPlugin::test_quickfix_AssignToLocalVariable_noVoidStaticMemberFunction()
{
    const QByteArray original =
        "class Foo {public: static void fooFunc();}\n"
        "void bar() {\n"
        "    Foo::fo@oFunc();\n"
        "}";
    const QByteArray expected = original + "\n";

    AssignToLocalVariable factory;
    TestCase data(original, expected);
    data.run(&factory);
}

/// Check: No trigger for functions in expressions.
void CppEditorPlugin::test_quickfix_AssignToLocalVariable_noFunctionInExpression()
{
    const QByteArray original =
        "int foo(int a) {return a;}\n"
        "int bar() {return 1;}"
        "void baz() {foo(@bar() + bar());}";
    const QByteArray expected = original + "\n";

    AssignToLocalVariable factory;
    TestCase data(original, expected);
    data.run(&factory);
}

/// Check: No trigger for functions in functions. (QTCREATORBUG-9510)
void CppEditorPlugin::test_quickfix_AssignToLocalVariable_noFunctionInFunction()
{
    const QByteArray original =
        "int foo(int a, int b) {return a + b;}\n"
        "int bar(int a) {return a;}\n"
        "void baz() {\n"
        "    int a = foo(ba@r(), bar());\n"
        "}\n";
    const QByteArray expected = original + "\n";

    AssignToLocalVariable factory;
    TestCase data(original, expected);
    data.run(&factory);
}

/// Check: No trigger for functions in return statements (classes).
void CppEditorPlugin::test_quickfix_AssignToLocalVariable_noReturnClass1()
{
    const QByteArray original =
        "class Foo {public: static void fooFunc();}\n"
        "Foo* bar() {\n"
        "    return new Fo@o;\n"
        "}";
    const QByteArray expected = original + "\n";

    AssignToLocalVariable factory;
    TestCase data(original, expected);
    data.run(&factory);
}

/// Check: No trigger for functions in return statements (classes). (QTCREATORBUG-9525)
void CppEditorPlugin::test_quickfix_AssignToLocalVariable_noReturnClass2()
{
    const QByteArray original =
        "class Foo {public: int fooFunc();}\n"
        "int bar() {\n"
        "    return (new Fo@o)->fooFunc();\n"
        "}";
    const QByteArray expected = original + "\n";

    AssignToLocalVariable factory;
    TestCase data(original, expected);
    data.run(&factory);
}

/// Check: No trigger for functions in return statements (functions).
void CppEditorPlugin::test_quickfix_AssignToLocalVariable_noReturnFunc1()
{
    const QByteArray original =
        "class Foo {public: int fooFunc();}\n"
        "int bar() {\n"
        "    return Foo::fooFu@nc();\n"
        "}";
    const QByteArray expected = original + "\n";

    AssignToLocalVariable factory;
    TestCase data(original, expected);
    data.run(&factory);
}

/// Check: No trigger for functions in return statements (functions). (QTCREATORBUG-9525)
void CppEditorPlugin::test_quickfix_AssignToLocalVariable_noReturnFunc2()
{
    const QByteArray original =
        "int bar() {\n"
        "    return list.firs@t().foo;\n"
        "}\n";
    const QByteArray expected = original + "\n";

    AssignToLocalVariable factory;
    TestCase data(original, expected);
    data.run(&factory);
}

/// Check: No trigger for functions which does not match in signature.
void CppEditorPlugin::test_quickfix_AssignToLocalVariable_noSignatureMatch()
{
    const QByteArray original =
        "int someFunc(int);\n"
        "\n"
        "void f()\n"
        "{\n"
        "    some@Func();\n"
        "}";
    const QByteArray expected = original + "\n";

    AssignToLocalVariable factory;
    TestCase data(original, expected);
    data.run(&factory);
}

/// Check: Insert only declarations
void CppEditorPlugin::test_quickfix_InsertVirtualMethods_onlyDecl()
{
    const QByteArray original =
        "class BaseA {\n"
        "public:\n"
        "    virtual int virtualFuncA();\n"
        "};\n\n"
        "class Derived : public Bas@eA {\n"
        "};";
    const QByteArray expected =
        "class BaseA {\n"
        "public:\n"
        "    virtual int virtualFuncA();\n"
        "};\n\n"
        "class Derived : public BaseA {\n"
        "\n"
        "    // BaseA interface\n"
        "public:\n"
        "    virtual int virtualFuncA();\n"
        "};\n";

    InsertVirtualMethods factory(new InsertVirtualMethodsDialogTest(
                                     InsertVirtualMethodsDialog::ModeOnlyDeclarations, true));
    TestCase data(original, expected);
    data.run(&factory);
}

/// Check: Insert only declarations vithout virtual keyword
void CppEditorPlugin::test_quickfix_InsertVirtualMethods_onlyDeclWithoutVirtual()
{
    const QByteArray original =
        "class BaseA {\n"
        "public:\n"
        "    virtual int virtualFuncA();\n"
        "};\n\n"
        "class Derived : public Bas@eA {\n"
        "};";
    const QByteArray expected =
        "class BaseA {\n"
        "public:\n"
        "    virtual int virtualFuncA();\n"
        "};\n\n"
        "class Derived : public BaseA {\n"
        "\n"
        "    // BaseA interface\n"
        "public:\n"
        "    int virtualFuncA();\n"
        "};\n";

    InsertVirtualMethods factory(new InsertVirtualMethodsDialogTest(
                                     InsertVirtualMethodsDialog::ModeOnlyDeclarations, false));
    TestCase data(original, expected);
    data.run(&factory);
}

/// Check: Are access specifiers considered
void CppEditorPlugin::test_quickfix_InsertVirtualMethods_Access()
{
    const QByteArray original =
        "class BaseA {\n"
        "public:\n"
        "    virtual int a();\n"
        "protected:\n"
        "    virtual int b();\n"
        "private:\n"
        "    virtual int c();\n"
        "public slots:\n"
        "    virtual int d();\n"
        "protected slots:\n"
        "    virtual int e();\n"
        "private slots:\n"
        "    virtual int f();\n"
        "signals:\n"
        "    virtual int g();\n"
        "};\n\n"
        "class Der@ived : public BaseA {\n"
        "};";
    const QByteArray expected =
        "class BaseA {\n"
        "public:\n"
        "    virtual int a();\n"
        "protected:\n"
        "    virtual int b();\n"
        "private:\n"
        "    virtual int c();\n"
        "public slots:\n"
        "    virtual int d();\n"
        "protected slots:\n"
        "    virtual int e();\n"
        "private slots:\n"
        "    virtual int f();\n"
        "signals:\n"
        "    virtual int g();\n"
        "};\n\n"
        "class Derived : public BaseA {\n"
        "\n"
        "    // BaseA interface\n"
        "public:\n"
        "    virtual int a();\n\n"
        "protected:\n"
        "    virtual int b();\n\n"
        "private:\n"
        "    virtual int c();\n\n"
        "public slots:\n"
        "    virtual int d();\n\n"
        "protected slots:\n"
        "    virtual int e();\n\n"
        "private slots:\n"
        "    virtual int f();\n\n"
        "signals:\n"
        "    virtual int g();\n"
        "};\n";

    InsertVirtualMethods factory(new InsertVirtualMethodsDialogTest(
                                     InsertVirtualMethodsDialog::ModeOnlyDeclarations, true));
    TestCase data(original, expected);
    data.run(&factory);
}

/// Check: Is a base class of a base class considered.
void CppEditorPlugin::test_quickfix_InsertVirtualMethods_Superclass()
{
    const QByteArray original =
        "class BaseA {\n"
        "public:\n"
        "    virtual int a();\n"
        "};\n\n"
        "class BaseB : public BaseA {\n"
        "public:\n"
        "    virtual int b();\n"
        "};\n\n"
        "class Der@ived : public BaseB {\n"
        "};";
    const QByteArray expected =
        "class BaseA {\n"
        "public:\n"
        "    virtual int a();\n"
        "};\n\n"
        "class BaseB : public BaseA {\n"
        "public:\n"
        "    virtual int b();\n"
        "};\n\n"
        "class Der@ived : public BaseB {\n"
        "\n"
        "    // BaseB interface\n"
        "public:\n"
        "    virtual int b();\n"
        "\n"
        "    // BaseA interface\n"
        "public:\n"
        "    virtual int a();\n"
        "};\n";

    InsertVirtualMethods factory(new InsertVirtualMethodsDialogTest(
                                     InsertVirtualMethodsDialog::ModeOnlyDeclarations, true));
    TestCase data(original, expected);
    data.run(&factory);
}

/// Check: Do not insert reimplemented functions twice.
void CppEditorPlugin::test_quickfix_InsertVirtualMethods_SuperclassOverride()
{
    const QByteArray original =
        "class BaseA {\n"
        "public:\n"
        "    virtual int a();\n"
        "};\n\n"
        "class BaseB : public BaseA {\n"
        "public:\n"
        "    virtual int a();\n"
        "};\n\n"
        "class Der@ived : public BaseB {\n"
        "};";
    const QByteArray expected =
        "class BaseA {\n"
        "public:\n"
        "    virtual int a();\n"
        "};\n\n"
        "class BaseB : public BaseA {\n"
        "public:\n"
        "    virtual int a();\n"
        "};\n\n"
        "class Der@ived : public BaseB {\n"
        "\n"
        "    // BaseA interface\n"
        "public:\n"
        "    virtual int a();\n"
        "};\n";

    InsertVirtualMethods factory(new InsertVirtualMethodsDialogTest(
                                     InsertVirtualMethodsDialog::ModeOnlyDeclarations, true));
    TestCase data(original, expected);
    data.run(&factory);
}

/// Check: Insert only declarations for pure virtual function
void CppEditorPlugin::test_quickfix_InsertVirtualMethods_PureVirtualOnlyDecl()
{
    const QByteArray original =
        "class BaseA {\n"
        "public:\n"
        "    virtual int virtualFuncA() = 0;\n"
        "};\n\n"
        "class Derived : public Bas@eA {\n"
        "};";
    const QByteArray expected =
        "class BaseA {\n"
        "public:\n"
        "    virtual int virtualFuncA() = 0;\n"
        "};\n\n"
        "class Derived : public BaseA {\n"
        "\n"
        "    // BaseA interface\n"
        "public:\n"
        "    virtual int virtualFuncA();\n"
        "};\n";

    InsertVirtualMethods factory(new InsertVirtualMethodsDialogTest(
                                     InsertVirtualMethodsDialog::ModeOnlyDeclarations, true));
    TestCase data(original, expected);
    data.run(&factory);
}

/// Check: Insert pure virtual functions inside class
void CppEditorPlugin::test_quickfix_InsertVirtualMethods_PureVirtualInside()
{
    const QByteArray original =
        "class BaseA {\n"
        "public:\n"
        "    virtual int virtualFuncA() = 0;\n"
        "};\n\n"
        "class Derived : public Bas@eA {\n"
        "};";
    const QByteArray expected =
        "class BaseA {\n"
        "public:\n"
        "    virtual int virtualFuncA() = 0;\n"
        "};\n\n"
        "class Derived : public BaseA {\n"
        "\n"
        "    // BaseA interface\n"
        "public:\n"
        "    virtual int virtualFuncA()\n"
        "    {\n"
        "    }\n"
        "};\n";

    InsertVirtualMethods factory(new InsertVirtualMethodsDialogTest(
                                     InsertVirtualMethodsDialog::ModeInsideClass, true));
    TestCase data(original, expected);
    data.run(&factory);
}

/// Check: Insert inside class
void CppEditorPlugin::test_quickfix_InsertVirtualMethods_inside()
{
    const QByteArray original =
        "class BaseA {\n"
        "public:\n"
        "    virtual int virtualFuncA();\n"
        "};\n\n"
        "class Derived : public Bas@eA {\n"
        "};";
    const QByteArray expected =
        "class BaseA {\n"
        "public:\n"
        "    virtual int virtualFuncA();\n"
        "};\n\n"
        "class Derived : public BaseA {\n"
        "\n"
        "    // BaseA interface\n"
        "public:\n"
        "    virtual int virtualFuncA()\n"
        "    {\n"
        "    }\n"
        "};\n";

    InsertVirtualMethods factory(new InsertVirtualMethodsDialogTest(
                                     InsertVirtualMethodsDialog::ModeInsideClass, true));
    TestCase data(original, expected);
    data.run(&factory);
}

/// Check: Insert outside class
void CppEditorPlugin::test_quickfix_InsertVirtualMethods_outside()
{
    const QByteArray original =
        "class BaseA {\n"
        "public:\n"
        "    virtual int virtualFuncA();\n"
        "};\n\n"
        "class Derived : public Bas@eA {\n"
        "};";
    const QByteArray expected =
        "class BaseA {\n"
        "public:\n"
        "    virtual int virtualFuncA();\n"
        "};\n\n"
        "class Derived : public BaseA {\n"
        "\n"
        "    // BaseA interface\n"
        "public:\n"
        "    virtual int virtualFuncA();\n"
        "};\n\n"
        "int Derived::virtualFuncA()\n"
        "{\n"
        "}\n";

    InsertVirtualMethods factory(new InsertVirtualMethodsDialogTest(
                                     InsertVirtualMethodsDialog::ModeOutsideClass, true));
    TestCase data(original, expected);
    data.run(&factory);
}

/// Check: Insert in implementation file
void CppEditorPlugin::test_quickfix_InsertVirtualMethods_implementationFile()
{
    QList<TestDocumentPtr> testFiles;
    QByteArray original;
    QByteArray expected;

    // Header File
    original =
        "class BaseA {\n"
        "public:\n"
        "    virtual int a();\n"
        "};\n\n"
        "class Derived : public Bas@eA {\n"
        "public:\n"
        "    Derived();\n"
        "};";
    expected =
        "class BaseA {\n"
        "public:\n"
        "    virtual int a();\n"
        "};\n\n"
        "class Derived : public BaseA {\n"
        "public:\n"
        "    Derived();\n"
        "\n"
        "    // BaseA interface\n"
        "public:\n"
        "    virtual int a();\n"
        "};\n";
    testFiles << TestDocument::create(original, expected, QLatin1String("file.h"));

    // Source File
    original = "#include \"file.h\"\n";
    expected =
        "#include \"file.h\"\n"
        "\n\n"
        "int Derived::a()\n"
        "{\n}\n";
    testFiles << TestDocument::create(original, expected, QLatin1String("file.cpp"));

    InsertVirtualMethods factory(new InsertVirtualMethodsDialogTest(
                                     InsertVirtualMethodsDialog::ModeImplementationFile, true));
    TestCase data(testFiles);
    data.run(&factory);
}

/// Check: No trigger: all implemented
void CppEditorPlugin::test_quickfix_InsertVirtualMethods_notrigger_allImplemented()
{
    const QByteArray original =
        "class BaseA {\n"
        "public:\n"
        "    virtual int virtualFuncA();\n"
        "};\n\n"
        "class Derived : public Bas@eA {\n"
        "public:\n"
        "    virtual int virtualFuncA();\n"
        "};";
    const QByteArray expected =
        "class BaseA {\n"
        "public:\n"
        "    virtual int virtualFuncA();\n"
        "};\n\n"
        "class Derived : public Bas@eA {\n"
        "public:\n"
        "    virtual int virtualFuncA();\n"
        "};\n";

    InsertVirtualMethods factory(new InsertVirtualMethodsDialogTest(
                                     InsertVirtualMethodsDialog::ModeOutsideClass, true));
    TestCase data(original, expected);
    data.run(&factory);
}

/// Check: Qualified names.
void CppEditorPlugin::test_quickfix_InsertVirtualMethods_BaseClassInNamespace()
{
    QList<TestDocumentPtr> testFiles;
    QByteArray original;
    QByteArray expected;

    // Header File
    original =
        "namespace BaseNS {enum BaseEnum {EnumA = 1};}\n"
        "namespace BaseNS {\n"
        "class Base {\n"
        "public:\n"
        "    virtual BaseEnum a(BaseEnum e);\n"
        "};\n"
        "}\n"
        "class Deri@ved : public BaseNS::Base {\n"
        "public:\n"
        "    Derived();\n"
        "};";
    expected =
        "namespace BaseNS {enum BaseEnum {EnumA = 1};}\n"
        "namespace BaseNS {\n"
        "class Base {\n"
        "public:\n"
        "    virtual BaseEnum a(BaseEnum e);\n"
        "};\n"
        "}\n"
        "class Deri@ved : public BaseNS::Base {\n"
        "public:\n"
        "    Derived();\n"
        "\n"
        "    // Base interface\n"
        "public:\n"
        "    virtual BaseNS::BaseEnum a(BaseNS::BaseEnum e);\n"
        "};\n";
    testFiles << TestDocument::create(original, expected, QLatin1String("file.h"));

    // Source File
    original = "#include \"file.h\"\n";
    expected =
        "#include \"file.h\"\n"
        "\n\n"
        "BaseNS::BaseEnum Derived::a(BaseNS::BaseEnum e)\n"
        "{\n}\n";
    testFiles << TestDocument::create(original, expected, QLatin1String("file.cpp"));

    InsertVirtualMethods factory(new InsertVirtualMethodsDialogTest(
                                     InsertVirtualMethodsDialog::ModeImplementationFile, true));
    TestCase data(testFiles);
    data.run(&factory);
}

/// Check: optimize postcrement
void CppEditorPlugin::test_quickfix_OptimizeForLoop_postcrement()
{
    const QByteArray original = "void foo() {f@or (int i = 0; i < 3; i++) {}}\n";
    const QByteArray expected = "void foo() {for (int i = 0; i < 3; ++i) {}}\n\n";
    OptimizeForLoop factory;
    TestCase data(original, expected);
    data.run(&factory);
}

/// Check: optimize condition
void CppEditorPlugin::test_quickfix_OptimizeForLoop_condition()
{
    const QByteArray original = "void foo() {f@or (int i = 0; i < 3 + 5; ++i) {}}\n";
    const QByteArray expected = "void foo() {for (int i = 0, total = 3 + 5; i < total; ++i) {}}\n\n";
    OptimizeForLoop factory;
    TestCase data(original, expected);
    data.run(&factory);
}

/// Check: optimize fliped condition
void CppEditorPlugin::test_quickfix_OptimizeForLoop_flipedCondition()
{
    const QByteArray original = "void foo() {f@or (int i = 0; 3 + 5 > i; ++i) {}}\n";
    const QByteArray expected = "void foo() {for (int i = 0, total = 3 + 5; total > i; ++i) {}}\n\n";
    OptimizeForLoop factory;
    TestCase data(original, expected);
    data.run(&factory);
}

/// Check: if "total" used, create other name.
void CppEditorPlugin::test_quickfix_OptimizeForLoop_alterVariableName()
{
    const QByteArray original = "void foo() {f@or (int i = 0, total = 0; i < 3 + 5; ++i) {}}\n";
    const QByteArray expected = "void foo() {for (int i = 0, total = 0, totalX = 3 + 5; i < totalX; ++i) {}}\n\n";
    OptimizeForLoop factory;
    TestCase data(original, expected);
    data.run(&factory);
}

/// Check: optimize postcrement and condition
void CppEditorPlugin::test_quickfix_OptimizeForLoop_optimizeBoth()
{
    const QByteArray original = "void foo() {f@or (int i = 0; i < 3 + 5; i++) {}}\n";
    const QByteArray expected = "void foo() {for (int i = 0, total = 3 + 5; i < total; ++i) {}}\n\n";
    OptimizeForLoop factory;
    TestCase data(original, expected);
    data.run(&factory);
}

/// Check: empty initializier
void CppEditorPlugin::test_quickfix_OptimizeForLoop_emptyInitializer()
{
    const QByteArray original = "int i; void foo() {f@or (; i < 3 + 5; ++i) {}}\n";
    const QByteArray expected = "int i; void foo() {for (int total = 3 + 5; i < total; ++i) {}}\n\n";
    OptimizeForLoop factory;
    TestCase data(original, expected);
    data.run(&factory);
}

/// Check: wrong initializier type -> no trigger
void CppEditorPlugin::test_quickfix_OptimizeForLoop_wrongInitializer()
{
    const QByteArray original = "int i; void foo() {f@or (double a = 0; i < 3 + 5; ++i) {}}\n";
    const QByteArray expected = "int i; void foo() {f@or (double a = 0; i < 3 + 5; ++i) {}}\n\n";
    OptimizeForLoop factory;
    TestCase data(original, expected);
    data.run(&factory);
}

/// Check: No trigger when numeric
void CppEditorPlugin::test_quickfix_OptimizeForLoop_noTriggerNumeric1()
{
    const QByteArray original = "void foo() {fo@r (int i = 0; i < 3; ++i) {}}\n";
    const QByteArray expected = original + "\n";
    OptimizeForLoop factory;
    TestCase data(original, expected);
    data.run(&factory);
}

/// Check: No trigger when numeric
void CppEditorPlugin::test_quickfix_OptimizeForLoop_noTriggerNumeric2()
{
    const QByteArray original = "void foo() {fo@r (int i = 0; i < -3; ++i) {}}\n";
    const QByteArray expected = original + "\n";
    OptimizeForLoop factory;
    TestCase data(original, expected);
    data.run(&factory);
}<|MERGE_RESOLUTION|>--- conflicted
+++ resolved
@@ -34,15 +34,11 @@
 #include "cppquickfixassistant.h"
 #include "cppquickfixes.h"
 
-<<<<<<< HEAD
-#include <cpptools/cpppreprocessertesthelper.h>
-
-=======
 #include <coreplugin/plugintestutils.h>
->>>>>>> d9602ca5
 #include <cpptools/cppcodestylepreferences.h>
 #include <cpptools/cppmodelmanager.h>
 #include <cpptools/cpppreprocessor.h>
+#include <cpptools/cpppreprocessertesthelper.h>
 #include <cpptools/cpptoolssettings.h>
 #include <cpptools/includeutils.h>
 
@@ -269,12 +265,7 @@
         if (testFile->editor)
             editorsToClose << testFile->editor;
     }
-<<<<<<< HEAD
-    EditorManager::closeEditors(editorsToClose, false);
-    QCoreApplication::processEvents(); // process any pending events
-=======
     Core::Tests::closeAndDeleteEditors(editorsToClose);
->>>>>>> d9602ca5
 
     // Remove the test files from the code-model
     CppModelManagerInterface *mmi = CppModelManagerInterface::instance();

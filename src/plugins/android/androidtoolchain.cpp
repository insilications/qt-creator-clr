--- conflicted
+++ resolved
@@ -161,17 +161,10 @@
 
 QString AndroidToolChain::makeCommand(const Utils::Environment &env) const
 {
-<<<<<<< HEAD
-    return HostOsInfo::isWindowsHost() ? QLatin1String("ma-make.exe") : QLatin1String("make");
-=======
-#if defined(Q_OS_WIN)
-    QString make = QLatin1String("ma-make.exe");
-#else
-    QString make = QLatin1String("make");
-#endif
+    QString make = HostOsInfo::isWindowsHost()
+            ? QLatin1String("ma-make.exe") : QLatin1String("make");
     QString tmp = env.searchInPath(make);
     return tmp.isEmpty() ? make : tmp;
->>>>>>> 77a6b71f
 }
 
 void AndroidToolChain::setQtVersionId(int id)

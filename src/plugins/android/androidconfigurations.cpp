--- conflicted
+++ resolved
@@ -1134,49 +1134,6 @@
     registerCustomToolChainsAndDebuggers();
 }
 
-<<<<<<< HEAD
-void AndroidConfigurations::registerCustomToolChainsAndDebuggers()
-{
-    const QList<ToolChain *> existingAndroidToolChains = ToolChainManager::toolChains(
-        Utils::equal(&ToolChain::typeId, Id(Constants::ANDROID_TOOLCHAIN_TYPEID)));
-    QList<FilePath> customNdks = Utils::transform(currentConfig().getCustomNdkList(),
-                                                  FilePath::fromString);
-    QList<ToolChain *> customToolchains
-        = AndroidToolChainFactory::autodetectToolChainsFromNdks(existingAndroidToolChains,
-                                                                customNdks,
-                                                                true);
-    for (ToolChain *tc : customToolchains) {
-        ToolChainManager::registerToolChain(tc);
-
-        const FilePath ndk = static_cast<AndroidToolChain *>(tc)->ndkLocation();
-        const FilePath command = AndroidConfigurations::currentConfig()
-                                     .gdbPathFromNdk(tc->targetAbi(), ndk);
-
-        const Debugger::DebuggerItem *existing = Debugger::DebuggerItemManager::findByCommand(
-            command);
-        QString abiStr
-            = static_cast<AndroidToolChain *>(tc)->platformLinkerFlags().at(1).split('-').first();
-        Abi abi = Abi::abiFromTargetTriplet(abiStr);
-        if (existing && existing->abis().contains(abi))
-            continue;
-
-        Debugger::DebuggerItem debugger;
-        debugger.setCommand(command);
-        debugger.setEngineType(Debugger::GdbEngineType);
-        debugger.setUnexpandedDisplayName(
-            AndroidConfigurations::tr("Custom Android Debugger (%1, NDK %2)")
-                .arg(abiStr,
-                     AndroidConfigurations::currentConfig().ndkVersion(ndk).toString()));
-        debugger.setAutoDetected(true);
-        debugger.setAbi(abi);
-        debugger.reinitializeFromFile();
-
-        Debugger::DebuggerItemManager::registerDebugger(debugger);
-    }
-}
-
-=======
->>>>>>> 263d8fb5
 void AndroidConfigurations::removeOldToolChains()
 {
     const auto tcs = ToolChainManager::toolChains(Utils::equal(&ToolChain::typeId,
@@ -1189,23 +1146,13 @@
 
 void AndroidConfigurations::removeUnusedDebuggers()
 {
-<<<<<<< HEAD
-    QVector<FilePath> uniqueNdks;
     const QList<BaseQtVersion *> qtVersions
         = QtVersionManager::versions([](const BaseQtVersion *v) {
               return v->type() == Constants::ANDROIDQT;
           });
 
+    QVector<FilePath> uniqueNdks;
     for (const BaseQtVersion *qt : qtVersions) {
-=======
-    const QList<QtSupport::BaseQtVersion *> qtVersions = QtSupport::QtVersionManager::versions(
-                [](const QtSupport::BaseQtVersion *v) {
-        return v->type() == Constants::ANDROIDQT;
-    });
-
-    QVector<FilePath> uniqueNdks;
-    for (const QtSupport::BaseQtVersion *qt : qtVersions) {
->>>>>>> 263d8fb5
         FilePath ndkLocation = currentConfig().ndkLocation(qt);
         if (!uniqueNdks.contains(ndkLocation))
             uniqueNdks.append(ndkLocation);

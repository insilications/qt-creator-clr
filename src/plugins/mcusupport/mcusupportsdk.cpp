--- conflicted
+++ resolved
@@ -271,19 +271,10 @@
         {{"Renesas"}, createRGLPackage()}
     };
 
-<<<<<<< HEAD
-    const QString QulTargetTemplate =
-            dir.toString() + "/lib/cmake/Qul/QulTargets/QulTargets_%1_%2.cmake";
-    for (const auto &target : targets) {
-        for (auto os : {McuTarget::OS::Desktop, McuTarget::OS::BareMetal,
-                        McuTarget::OS::FreeRTOS}) {
-            for (int colorDepth : target.colorDepths) {
-                QVector<McuPackage*> required3rdPartyPackages = target.packages;
-=======
     QHash<QString, McuPackage *> freeRTOSPkgs;
     QVector<McuTarget *> mcuTargets;
 
-    for (auto desc : descriptions) {
+    for (const auto &desc : descriptions) {
         McuToolChainPackage *tcPkg = tcPkgs.value(desc.toolchainId);
         if (desc.toolchainId == "desktop") {
             auto mcuTarget = new McuTarget(desc.platformVendor, desc.platform,
@@ -296,7 +287,6 @@
                 QVector<McuPackage*> required3rdPartyPkgs = {
                     vendorPkgs.value(desc.platformVendor), tcPkg
                 };
->>>>>>> 921b56cd
                 if (os == McuTarget::OS::FreeRTOS) {
                     if (desc.freeRTOSEnvVar.isEmpty()) {
                         continue;

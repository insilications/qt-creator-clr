--- conflicted
+++ resolved
@@ -58,7 +58,6 @@
     m_startPosition = pos;
     m_completions.clear();
 
-<<<<<<< HEAD
 //    foreach (const QString &word, edit->keywords()) {
 //        TextEditor::CompletionItem item(this);
 //        item.m_text = word;
@@ -70,19 +69,6 @@
 //        item.m_text = word;
 //        m_completions.append(item);
 //    }
-=======
-    foreach (const QString &word, edit->keywords()) {
-        TextEditor::CompletionItem item(this);
-        item.text = word;
-        m_completions.append(item);
-    }
-
-    foreach (const QString &word, edit->words()) {
-        TextEditor::CompletionItem item(this);
-        item.text = word;
-        m_completions.append(item);
-    }
->>>>>>> 06abe6b8
 
     QmlDocument::Ptr qmlDocument = edit->qmlDocument();
 //    qDebug() << "*** document:" << qmlDocument;

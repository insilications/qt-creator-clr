--- conflicted
+++ resolved
@@ -4,14 +4,9 @@
 QTCREATOR_VERSION = 4.4.82
 QTCREATOR_COMPAT_VERSION = 4.4.82
 VERSION = $$QTCREATOR_VERSION
-<<<<<<< HEAD
 QTCREATOR_DISPLAY_VERSION = 4.5.0-beta1
+QTCREATOR_COPYRIGHT_YEAR = 2017
 BINARY_ARTIFACTS_BRANCH = master
-=======
-QTCREATOR_DISPLAY_VERSION = 4.4.0-beta1
-QTCREATOR_COPYRIGHT_YEAR = 2017
-BINARY_ARTIFACTS_BRANCH = 4.4
->>>>>>> 41127e0f
 
 CONFIG += c++14
 

--- conflicted
+++ resolved
@@ -1,11 +1,7 @@
 !isEmpty(QTCREATOR_PRI_INCLUDED):error("qtcreator.pri already included")
 QTCREATOR_PRI_INCLUDED = 1
 
-<<<<<<< HEAD
 QTCREATOR_VERSION = 2.4.81
-=======
-QTCREATOR_VERSION = 2.3.82
->>>>>>> a9eb8803
 
 defineReplace(cleanPath) {
     win32:1 ~= s|\\\\|/|g

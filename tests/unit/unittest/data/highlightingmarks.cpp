auto *Variable       = "Variable";
auto *u8Variable     = u8"Variable";
auto *rawVariable    = R"(Variable)";
auto Character       = 'c';


















auto integer         = 1;
auto numFloat        = 1.2f;




















int function(int x)
{
    return x;
}

struct Foo
{
    void memberFunction() {}
};

int functionDeclaration(int x);

struct Foo2
{
    void memberFunction();
};

void f()
{
    function(1);
}

struct ConversionFunction {
    operator Foo();
    operator int();
};

void TypeReference()
{
    Foo foo;
}

void LocalVariableDeclaration()
{
    Foo foo;

    foo.memberFunction();
}

void LocalVariableFunctionArgument(Foo &foo)
{
    foo.memberFunction();
}

struct Foo3 {
    int ClassMember;

    void ClassMemberReference()
    {
        ClassMember++;
    }
};

struct Foo4
{
    void MemberFunctionReference();

    void function()
    {
        MemberFunctionReference();
    }
};

struct Foo5
{
    void StaticMethod();

    void function()
    {
        Foo5::StaticMethod();
    }
};

enum Enumeration
{
    Enumerator
};

void f2()
{
    Enumeration enumeration;

    enumeration = Enumerator;
}

class ForwardReference;

class Class
{ public:
    Class();
    ~Class();
};

ForwardReference *f3()
{
    Class ConstructorReference;

    return 0;
}

union Union
{

};

Union UnionDeclarationReference;









namespace NameSpace {
struct StructInNameSpace {};
}

namespace NameSpaceAlias = NameSpace;
using NameSpace::StructInNameSpace;
NameSpace::StructInNameSpace foo6;

class BaseClass {
public:
    virtual void VirtualFunction();
    virtual void FinalVirtualFunction();
};


void f8()
{
    BaseClass NonVirtualFunctionCall;
    NonVirtualFunctionCall.VirtualFunction();

    BaseClass *NonVirtualFunctionCallPointer = new BaseClass();
    NonVirtualFunctionCallPointer->VirtualFunction();
}

class DerivedClass : public BaseClass
{public:
    void VirtualFunction() override;
    void FinalVirtualFunction() final;
};

void f8(BaseClass *VirtualFunctionCallPointer)
{
    VirtualFunctionCallPointer->VirtualFunction();
}

class FinalClass final : public DerivedClass
{
    void FinalClassThisCall();
};

void f8(DerivedClass *FinalVirtualFunctionCallPointer)
{
    FinalVirtualFunctionCallPointer->FinalVirtualFunction();
}

void f9(BaseClass *NonFinalVirtualFunctionCallPointer)
{
    NonFinalVirtualFunctionCallPointer->FinalVirtualFunction();
}

void f10(FinalClass *ClassFinalVirtualFunctionCallPointer)
{
    ClassFinalVirtualFunctionCallPointer->VirtualFunction();
}

class Operator {
public:
    Operator operator+=(const Operator &first);
};

Operator operator+(const Operator &first, const Operator &second);

void f10()
{
    auto PlusOperator = Operator() + Operator();
    Operator PlusAssignOperator;
    PlusAssignOperator += Operator();
}

/* Comment */

#define PreprocessorDefinition Class
#define MacroDefinition(a,b) ((a)>(b)?(a):(b))

void f11()
{
    MacroDefinition(2, 4);
}

#include "highlightingmarks.h"

void f12() {
GOTO_LABEL:

    goto GOTO_LABEL;
}

template <class T>
void TemplateFunction(T v)
{
    T XXXXX = v;
}
void TemplateReference()
{
    TemplateFunction(1);
//    std::vector<int> TemplateIntance;
}




template <class T>
class TemplateFoo {};


template <class TemplateTypeParameter = Foo, int NonTypeTemplateParameter = 1, template <class> class TemplateTemplateParameter = TemplateFoo>
void TemplateFunction(TemplateTypeParameter TemplateParameter)
{
    TemplateTypeParameter TemplateTypeParameterReference;
    auto NonTypeTemplateParameterReference = NonTypeTemplateParameter;
    TemplateTemplateParameter<TemplateTypeParameter> TemplateTemplateParameterReference;
}



void FinalClass::FinalClassThisCall()
{
    VirtualFunction();
}


void OutputArgument(int &one, const int &two, int *three=0);

void f12b()
{
    int One;
    OutputArgument(One, 2);
}

#include <highlightingmarks.h>

#define FOREACH(variable, container) \
    variable; \
    auto x = container;

#define foreach2 FOREACH



void f13()
{
    auto container = 1;
    foreach2(int index, container);
}

class SecondArgumentInMacroExpansionIsField {
    int container = 1;

    void f()
    {
        foreach2(int index, container);
    }
};

typedef unsigned uint32;

enum EnumerationType : uint32
{
    Other = 0,
};


struct TypeInCast {
    void function();
};

void f14()
{
    static_cast<void (TypeInCast::*)()>(&TypeInCast::function);
    reinterpret_cast<void (TypeInCast::*)()>(&TypeInCast::function);
}

using IntegerAlias = int;
using SecondIntegerAlias = IntegerAlias;
typedef int IntegerTypedef;
using Function = void (*)();



void f15()
{
    IntegerAlias integerAlias;
    SecondIntegerAlias secondIntegerAlias;
    IntegerTypedef integerTypedef;
    Function();
}

class FriendFoo
{
public:
    friend class FooFriend;
    friend bool operator==(const FriendFoo &first, const FriendFoo &second);
};

class FieldInitialization
{
public:
    FieldInitialization() :
        member(0)
    {}

    int member;
};

template<class Type>
void TemplateFunctionCall(Type type)
{
    type + type;
}

void f16()
{
    TemplateFunctionCall(1);
}


template <typename T>
class TemplatedType
{
    T value = T();
};

void f17()
{
    TemplatedType<int> TemplatedTypeDeclaration;
}

void f18()
{
    auto value = 1 + 2;
}

class ScopeClass
{
public:
    static void ScopeOperator();
};

void f19()
{
    ScopeClass::ScopeOperator();
}

namespace TemplateClassNamespace {
template<class X>
class TemplateClass
{

};
}

void f20()
{
   TemplateClassNamespace::TemplateClass<ScopeClass> TemplateClassDefinition;
}

void f21()
{
    typedef int TypeDefDeclaration;
    TypeDefDeclaration TypeDefDeclarationUsage;
}

typedef int EnumerationTypeDef;

enum Enumeration2 : EnumerationTypeDef {

};

struct Bar {
    Bar &operator[](int &key);
};

void argumentToUserDefinedIndexOperator(Bar object, int index = 3)
{
    object[index];
}

struct LambdaTester
{
    int member = 0;
    void func() {
        const int var = 42, var2 = 84;
        auto lambda = [var, this](int input) {
            return var + input + member;
        };
        lambda(var2);
    }
};

void NonConstReferenceArgument(int &argument);

void f22()
{
    int x = 1;

    NonConstReferenceArgument(x);
}

void ConstReferenceArgument(const int &argument);

void f23()
{
    int x = 1;

    ConstReferenceArgument(x);
}

void RValueReferenceArgument(int &&argument);

void f24()
{
    int x = 1;

    RValueReferenceArgument(static_cast<int&&>(x));
}

void NonConstPointerArgument(int *argument);

void f25()
{
    int *x;

    NonConstPointerArgument(x);
}

void PointerToConstArgument(const int *argument);
void ConstPointerArgument(int *const argument);
void f26()
{
    int *x;
    PointerToConstArgument(x);
    ConstPointerArgument(x);
}

void NonConstReferenceArgumentCallInsideCall(int x, int &argument);
int GetArgument(int x);

void f27()
{
    int x = 1;

    NonConstReferenceArgumentCallInsideCall(GetArgument(x), x);
}

void f28(int &Reference)
{
    NonConstReferenceArgument(Reference);
}

void f29()
{
    int x;

    NonConstPointerArgument(&x);
}

struct NonConstPointerArgumentAsMemberOfClass
{
    int member;
};

void f30()
{
    NonConstPointerArgumentAsMemberOfClass instance;

    NonConstReferenceArgument(instance.member);
}

struct NonConstReferenceArgumentConstructor
{
    NonConstReferenceArgumentConstructor() = default;
    NonConstReferenceArgumentConstructor(NonConstReferenceArgumentConstructor &other);

    void NonConstReferenceArgumentMember(NonConstReferenceArgumentConstructor &other);
};

void f31()
{
    NonConstReferenceArgumentConstructor instance;

    NonConstReferenceArgumentConstructor copy(instance);
}

struct NonConstReferenceMemberInitialization
{
    NonConstReferenceMemberInitialization(int &foo)
        : foo(foo)
    {}

    int &foo;
};

template<class T> class Coo;
template<class T> class Coo<T*>;

namespace N { void goo(); }
using N::goo;

#if 1
#endif

#include <new>

struct OtherOperator { void operator()(int); };
void g(OtherOperator o, int var)
{
    o(var);
}

void NonConstPointerArgument(int &argument);

struct PointerGetterClass
{
    int &getter();
};

void f32()
{
    PointerGetterClass x;

    NonConstPointerArgument(x.getter());
}

namespace N { template <typename T> void SizeIs(); }
using N::SizeIs;

void BaseClass::VirtualFunction() {}

class WithVirtualFunctionDefined {
  virtual void VirtualFunctionDefinition() {};
};

namespace NFoo { namespace NBar { namespace NTest { class NamespaceTypeSpelling; } } }

Undeclared u;
#define Q_PROPERTY(arg) static_assert("Q_PROPERTY", #arg); // Keep these in sync with wrappedQtHeaders/QtCore/qobjectdefs.h
#define SIGNAL(arg) #arg
#define SLOT(arg) #arg
class Property {
    Q_PROPERTY(const volatile unsigned long long * prop READ getProp WRITE setProp NOTIFY propChanged)
    Q_PROPERTY(const QString str READ getStr)
};

struct X {
    void operator*(int) {}
};

void operator*(X, float) {}

void CallSite() {
    X x;
    int y = 10;
    float z = 10;
    x * y;
    x * z;
}

struct Dummy {
    Dummy operator<<=(int key);
    Dummy operator()(int a);
    int& operator[] (unsigned index);
    void* operator new(unsigned size);
    void operator delete(void* ptr);
    void* operator new[](unsigned size);
    void operator delete[](void* ptr);
};

void TryOverloadedOperators(Dummy object)
{
    object <<= 3;

    Dummy stacked;
    stacked(4);
    stacked[1];
    int *i = new int;
    Dummy* use_new = new Dummy();
    delete use_new;
    Dummy* many = new Dummy[10];
    delete [] many;
}

enum {
    Test = 0
};

namespace {
class B {
    struct {
        int a;
    };
};
}

struct Dummy2 {
    Dummy2 operator()();
    int operator*();
    Dummy2 operator=(int foo);
};

void TryOverloadedOperators2(Dummy object)
{
    Dummy2 dummy2;
    dummy2();
    *dummy2;
    dummy2 = 3;
}

int OperatorTest() {
    return 1 < 2 ? 20 : 30;
}

int signalSlotTest() {
    SIGNAL(something(QString));
    SLOT(something(QString));
    SIGNAL(something(QString (*func1)(QString)));
    1 == 2;
}

class NonConstParameterConstructor
{
    NonConstParameterConstructor() = default;
    NonConstParameterConstructor(NonConstParameterConstructor &buildDependenciesStorage);

    void Call()
    {
        NonConstParameterConstructor foo;
        NonConstParameterConstructor bar(foo);
    }
};

class StaticMembersAccess
{
protected:
    static int protectedValue;

private:
    static int privateValue;
};

template <int i, int j> struct S { };
template <int i> using spec = S<i, 1>;
spec<2> s;

class Property {
    Q_PROPERTY(

            const

            volatile

            unsigned

            long

            long

            *

            prop

            READ

            getProp

            WRITE

            setProp

            NOTIFY

            propChanged

            )
};

void structuredBindingTest() {
    const int a[] = {1, 2};
    const auto [x, y] = a;
}

#define ASSIGN(decl, ptr) do { decl = *ptr; } while (false)
#define ASSIGN2 ASSIGN
void f4()
{
    int *thePointer = 0;
    ASSIGN(int i, thePointer);
    ASSIGN2(int i, thePointer);
}

const int MyConstant = 8;
void f5()
{
    int arr[MyConstant][8];
}

static int GlobalVar = 0;

namespace N { [[deprecated]] void f(); }

template<typename T>
void func(T v);

void f6()
{
    GlobalVar = 5;
    func(1);  // QTCREATORBUG-21856
}

template<typename T>
void func(T v) {
    GlobalVar = 5;
}

static std::vector<std::pair<int, int>> pv;

template <class T, long S>
struct vecn
{
    T v[S];
};

template <class T, long S>
static inline constexpr vecn<T, S> operator<(vecn<T, S> a, vecn<T, S> b)
{
    vecn<T, S> x = vecn<T, S>{};
    for(long i = 0; i < S; ++i)
    {
        x[i] = a[i] < b[i];
    }
    return x;
}

<<<<<<< HEAD
const char *cyrillic = "б";
=======
struct foo {
#define blubb
};
>>>>>>> 801dbdf9
<|MERGE_RESOLUTION|>--- conflicted
+++ resolved
@@ -789,10 +789,8 @@
     return x;
 }
 
-<<<<<<< HEAD
 const char *cyrillic = "б";
-=======
+
 struct foo {
 #define blubb
-};
->>>>>>> 801dbdf9
+};
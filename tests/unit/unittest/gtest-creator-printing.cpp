--- conflicted
+++ resolved
@@ -1003,7 +1003,6 @@
     return out << "(" << task.filePathId << ", " << task.projectPartId << ")";
 }
 
-<<<<<<< HEAD
 const char* progressTypeToString(ClangBackEnd::ProgressType type)
 {
     switch (type) {
@@ -1020,7 +1019,8 @@
     return out << "(" << progressTypeToString(message.progressType) << ", "
                << message.progress << ", "
                << message.total << ")";
-=======
+}
+
 std::ostream &operator<<(std::ostream &out, const PchCreatorIncludes &includes)
 {
     return out << "(" << includes.includeIds << ", " << includes.topIncludeIds << ", " << includes.topSystemIncludeIds << ")";
@@ -1036,7 +1036,6 @@
                << dependency.includeIds << ", "
                << dependency.topsSystemIncludeIds << ", "
                << dependency.topIncludeIds << ")";
->>>>>>> e18cbad2
 }
 
 void PrintTo(const FilePath &filePath, ::std::ostream *os)

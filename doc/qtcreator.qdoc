--- conflicted
+++ resolved
@@ -5025,11 +5025,7 @@
     specified in the \c CMake project file.
 
     Known issues for the current version can be found
-<<<<<<< HEAD
-    \l{Known Issues of version 2.0.80}{here}.
-=======
     \l{Known Issues}{here}.
->>>>>>> 5e40846c
 
 
     \section1 Adding External Libraries to a CMake Project
@@ -7167,37 +7163,6 @@
 
     \title Known Issues
 
-<<<<<<< HEAD
-    There are some known issues with Qt Creator.
-    The development team is aware of them, there is no need to report them as bugs.
-
-    \section1 Known Issues of Version 2.0.80
-
-    \list
-        \o On Windows, debugging a MinGW-built console application (with \gui{Run in terminal}
-           checked) using gdb does not work due to a bug in gdb related to attaching to
-           stopped processes (see \l{http://bugreports.qt.nokia.com/browse/QTCREATORBUG-1020}).
-
-        \o Debugging Helper does not work while performing On-Device Debugging.
-
-        \o QML Preview (Run Project) only works if built against Qt with
-           Declarative UI.
-
-        \o Setting breakpoints in code that is compiled into the binary more
-           than once does not work.
-
-        \o On Linux and Windows, installing Qt with one user account and
-        then using it with another requires other users to manually set
-        the Qt version. On Windows, setting the MinGW location is
-        required as well. The same applies to the location of GDB for Symbian.
-        A workaround is to copy %APPDATA%/Nokia/qtcreator.ini (Windows) or
-        $HOME/.config/Nokia/QtCreator.ini (Linux) from the directory
-        of the user who installed Qt Creator to the other user.
-        This issue does not exist on Mac OS X.
-    \endlist
-
-    \section1 Known Issues of Version 1.2.0 and 1.2.1
-=======
     This section lists known issues in Qt Creator version 2.0.0.
     The development team is aware of them, and therefore, you do not need to
     report them as bugs.
@@ -7206,7 +7171,6 @@
     the qtcreator\dist folder or the \l{http://bugreports.qt.nokia.com}{Qt Bug Tracker}.
 
     \section1 General
->>>>>>> 5e40846c
 
     \list
 
